[package]
authors = ["MaidSafe Developers <dev@maidsafe.net>"]
description = "The Safe Network Node Implementation."
documentation = "https://docs.rs/sn_node"
edition = "2021"
homepage = "https://maidsafe.net"
license = "GPL-3.0"
name = "sn_node"
readme = "README.md"
repository = "https://github.com/maidsafe/safe_network"
version = "0.60.0"



[[bench]]
name = "data_storage"
harness = false

[[example]]
name = "routing_minimal"

[[example]]
name = "routing_stress"

[features]
default = []
chaos = []
back-pressure = ["sn_interface/back-pressure"]
unstable-wiremsg-debuginfo = []
# Needs to be built with RUSTFLAGS="--cfg tokio_unstable"
tokio-console = ["console-subscriber"]

[dependencies]
backoff = { version = "~0.4.0", features = [ "tokio" ] }
base64 = "~0.13.0"
bincode = "1.3.1"
bls = { package = "blsttc", version = "5.2.0" }
bls_dkg = "~0.10.2"
bytes = { version = "1.0.1", features = ["serde"] }
color-eyre = "~0.6.0"
console-subscriber = { version = "~0.1.0", optional = true }
crdts = "7.0"
custom_debug = "~0.5.0"
dashmap = {version = "5.1.0", features = [ "serde" ]}
dirs-next = "2.0.0"
ed25519 = { version = "1.2.0", features = ["serde_bytes"] }
ed25519-dalek = { version = "1.0.0", features = ["serde"] }
eyre = "~0.6.5"
file-rotate = "~0.6.0"
futures = "~0.3.13"
hex = "~0.4.3"
hex_fmt = "~0.3.0"
itertools = "~0.10.0"
lazy_static = "1"
multibase = "~0.9.1"
num_cpus = "1.13.0"
priority-queue = "1.2.1"
qp2p = "~0.28.3"
rand = "~0.8"
rand-07 = { package = "rand", version = "~0.7.3" }
rayon = "1.5.1"
resource_proof = "1.0.38"
rmp-serde = "1.0.0"
secured_linked_list = "~0.5.0"
self_encryption = "~0.27.4"
<<<<<<< HEAD
sn_consensus = "2.0.0"
sn_dysfunction = { path = "../sn_dysfunction", version = "^0.2.0" }
sn_interface = { path = "../sn_interface", version = "^0.3.0" }
=======
sn_consensus = "1.16.1"
sn_dysfunction = { path = "../sn_dysfunction", version = "^0.3.0" }
sn_interface = { path = "../sn_interface", version = "^0.4.0" }
>>>>>>> ef56cf9c
serde = { version = "1.0.111", features = ["derive", "rc"] }
serde_bytes = "~0.11.5"
serde_json = "1.0.53"
signature = "1.1.10"
sled = "~0.34.6"
structopt = "~0.3.17"
strum = "~0.23.0"
strum_macros = "~0.23.1"
sysinfo = "~0.23.2"
tempfile = "3.2.0"
thiserror = "1.0.23"
tiny-keccak = { version = "2.0.2", features = ["sha3"] }
tracing = "~0.1.26"
tracing-core = "~0.1.21"
tracing-appender = "~0.2.0"
tracing-subscriber = { version = "0.3.1", features = ["env-filter", "json"] }
uluru="3.0.0"
url = "2.2.0"
walkdir = "2"
xor_name = "4.0.1"

[dependencies.self_update]
version = "~0.28.0"
default-features = false
features = ["archive-tar", "archive-zip", "compression-flate2", "compression-zip-deflate", "rustls"]

[dependencies.tokio]
version = "1.17.0"
features = ["fs", "io-util", "macros", "rt", "rt-multi-thread", "sync"]

[dev-dependencies]
criterion = { version = "~0.3", features = ["async_tokio"] }
assert_matches = "1.3"
ctor = "~0.1.20"
proptest = "1.0.0"
rand = { version = "~0.8.5", features = ["small_rng"] }
rand_xorshift = "~0.2.0"
tokio-util = { version = "~0.6.7", features = ["time"] }
walkdir = "2"
yansi = "~0.5.0"
sn_interface = { path = "../sn_interface", version = "^0.4.0", features= ["test-utils", "proptest"] }

[dev-dependencies.cargo-husky]
version = "1.5.0"
default-features = false # Disable features which are enabled by default
features = ["precommit-hook", "run-cargo-clippy", "run-cargo-fmt", "run-cargo-check"]

[package.metadata.cargo-udeps.ignore]
development = ["cargo-husky"]<|MERGE_RESOLUTION|>--- conflicted
+++ resolved
@@ -63,15 +63,9 @@
 rmp-serde = "1.0.0"
 secured_linked_list = "~0.5.0"
 self_encryption = "~0.27.4"
-<<<<<<< HEAD
 sn_consensus = "2.0.0"
-sn_dysfunction = { path = "../sn_dysfunction", version = "^0.2.0" }
-sn_interface = { path = "../sn_interface", version = "^0.3.0" }
-=======
-sn_consensus = "1.16.1"
 sn_dysfunction = { path = "../sn_dysfunction", version = "^0.3.0" }
 sn_interface = { path = "../sn_interface", version = "^0.4.0" }
->>>>>>> ef56cf9c
 serde = { version = "1.0.111", features = ["derive", "rc"] }
 serde_bytes = "~0.11.5"
 serde_json = "1.0.53"

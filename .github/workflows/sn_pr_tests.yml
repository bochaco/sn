name: PR Tests

on: pull_request

env:
  # Turn on backtrace as needed. Generally (passing) CI should not need this.
  # RUST_BACKTRACE: 1
  # Deny all compiler warnings.
  RUSTFLAGS: "-D warnings"
  RUST_LOG: "safe_network,sn_api,sn_node=trace"
  SAFE_AUTH_PASSPHRASE: "x"
  SAFE_AUTH_PASSWORD: "y"
  NODE_COUNT: 11
  AWS_ACCESS_KEY_ID: ${{ secrets.AWS_ACCESS_KEY_ID }}
  AWS_SECRET_ACCESS_KEY: ${{ secrets.AWS_SECRET_ACCESS_KEY }}
  AWS_DEFAULT_REGION: 'eu-west-2'
  POST_TEST_SLEEP: 5

jobs:

  build:
    if: "!startsWith(github.event.pull_request.title, 'Automated version bump')"
    name: Build sn bins
    runs-on: ${{ matrix.os }}
    strategy:
      fail-fast: false
      matrix:
        os: [ubuntu-latest, windows-latest, macos-latest]
    steps:
      - uses: actions/checkout@v2
      # Install Rust
      - name: Install Rust
        id: toolchain
        uses: actions-rs/toolchain@v1
        with:
          profile: minimal
          toolchain: stable
          override: true

      - uses: Swatinem/rust-cache@v1
        continue-on-error: true
        with:
          cache-on-failure: true
          sharedKey: ${{github.run_id}}

      - name: Build sn bins
        # all = all crates in workspace, lib/bins targets, with these features...
        run: cargo build -p safe_network --release --features=test-utils,always-joinable --bins
        timeout-minutes: 60


  unit:
    if: "!startsWith(github.event.pull_request.title, 'Automated version bump')"
    name: Unit Tests
    runs-on: ${{ matrix.os }}
    strategy:
      fail-fast: false
      matrix:
        os: [ubuntu-latest, windows-latest, macos-latest]
    steps:
      - uses: actions/checkout@v2
      - uses: dorny/paths-filter@v2
        id: changes
        with:
          filters: |
            messaging:
              - 'sn/src/messaging/**'
              - 'sn/src/types/**'
            node:
              - 'sn/src/node/**'
              - 'sn/src/routing/**'
              - 'sn/src/messaging/**'
              - 'sn/src/types/**'
              - 'sn/src/dbs/**'
              - 'sn/src/prefix_map/**'
              - 'sn/src/url/**'
            client:
              - 'sn/src/client/**'
              - 'sn/src/messaging/**'
              - 'sn/src/types/**'
              - 'sn/src/dbs/**'
              - 'sn/src/prefix_map/**'
              - 'sn/src/url/**'
            routing:
              - 'sn/src/routing/**'
              - 'sn/src/messaging/**'
              - 'sn/src/types/**'
              - 'sn/src/prefix_map/**'
            types:
              - 'sn/src/types/**'
            dbs:
              - 'sn/src/dbs/**'
            prefix_map:
              - 'sn/src/prefix_map/**'

      # Install Rust
      - name: Install Rust
        id: toolchain
        uses: actions-rs/toolchain@v1
        with:
          profile: minimal
          toolchain: stable
          override: true

      - uses: Swatinem/rust-cache@v1
        continue-on-error: true
        with:
          cache-on-failure: true
          sharedKey: ${{github.run_id}}

      - name: Build all test targets
        # all = all crates in workspace, lib/bins targets, with these features...
        run: cd sn && cargo test --no-run --release --features=test-utils

      - name: Run Data Types tests
        if: steps.changes.outputs.types == 'true'
        run: cd sn && cargo test --release --features=test-utils -- types
        timeout-minutes: 10

      - name: Run DBs tests
        if: steps.changes.outputs.dbs == 'true'
        run: cd sn && cargo test --release --features=test-utils -- dbs
        timeout-minutes: 5

      - name: Run PrefixMap tests
        if: steps.changes.outputs.prefix_map == 'true'
        run: cd sn && cargo test --release --features=test-utils -- prefix_map
        timeout-minutes: 5

      - name: Run Messaging tests
        if: steps.changes.outputs.messaging == 'true'
        run: cd sn && cargo test --release --features=test-utils -- messaging
        timeout-minutes: 5

      - name: Run Node tests
        if: steps.changes.outputs.node == 'true'
        run: cd sn && cargo test --release --features=test-utils -- node
        timeout-minutes: 5

      - name: Run Routing tests
        if: steps.changes.outputs.routing == 'true'
        run: cd sn && cargo test --release --features=test-utils -- routing
        timeout-minutes: 10

  e2e:
    if: "!startsWith(github.event.pull_request.title, 'Automated version bump')"
    name: E2E tests
    runs-on: ${{ matrix.os }}
    needs: ["build"]
    strategy:
      fail-fast: false
      matrix:
        os: [ubuntu-latest, windows-latest, macos-latest]
    steps:
      - uses: actions/checkout@v2

      # Install Rust
      - name: Install Rust
        id: toolchain
        uses: actions-rs/toolchain@v1
        with:
          profile: minimal
          toolchain: stable
          override: true

      - uses: Swatinem/rust-cache@v1
        continue-on-error: true
        with:
          cache-on-failure: true
          sharedKey: ${{github.run_id}}

      - name: Build all safe_network tests
        run: cd sn && cargo test --no-run --release --features=always-joinable,test-utils
        timeout-minutes: 60

      - name: Start the network
        run: ./target/release/testnet
        id: section-startup

      - name: Print Network Log Stats at start
        shell: bash
        run: ./target/release/log_cmds_inspector $HOME/.safe/node/local-test-network
        if: steps.section-startup.outcome == 'success' && matrix.os != 'windows-latest'

      - name: ubuntu install zsh
        if: matrix.os == 'ubuntu-latest'
        run: |
          sudo apt-get -y install zsh

      - name: Run network asserts one by one
        shell: bash
        # here test-threads=1 is important so we dont pollute log counts by running tests in parallel
        run: cd sn && cargo test --release --features=always-joinable,test-utils -- --ignored network_assert --test-threads=1 --skip health && sleep $POST_TEST_SLEEP
        timeout-minutes: 5
        continue-on-error: true

      # a catchall to ensure any new client api tests are run (ideally any major new section should have its own test run)
      - name: Initial client tests... (unix)
        shell: zsh {0}
        if: matrix.os != 'windows-latest'
        # always joinable not actually needed here, but should speed up compilation as we've just built with it
        run: cd sn && repeat 5 cargo test --release --features=always-joinable,test-utils -- client --skip client_api::reg --skip client_api::file --test-threads=2 && sleep $POST_TEST_SLEEP
        timeout-minutes: 5

      # a catchall to ensure any new client api tests are run (ideally any major new section should have its own test run)
      - name: Initial client tests... (win)
        if: matrix.os == 'windows-latest'
        shell: bash
        # always joinable not actually needed here, but should speed up compilation as we've just built with it
        run: cd sn && cargo test --release --features=always-joinable,test-utils -- client --skip client_api::reg --skip client_api::file --test-threads=2 && sleep $POST_TEST_SLEEP
        timeout-minutes: 5

      # register api
      - name: Client reg tests against local network (unix)
        shell: zsh {0}
        if: matrix.os != 'windows-latest'
        run: cd sn && repeat 5 cargo test --release --features=always-joinable,test-utils -- client_api::reg --test-threads=1 --skip ae --skip batching && sleep $POST_TEST_SLEEP
        timeout-minutes: 10

      # register api
      - name: Client reg tests against local network (unix)
        shell: bash
        if: matrix.os == 'windows-latest'
        run: cd sn && cargo test --release --features=always-joinable,test-utils -- client_api::reg --test-threads=1 --skip ae --skip batching && sleep $POST_TEST_SLEEP
        timeout-minutes: 10

      # register api batching check, only run this once as it's slow, and we verify the basic tests above
      - name: Client register batching
        shell: bash
        run: cd sn && cargo test --release --features=always-joinable,test-utils -- register_batching --test-threads=1 --skip ae && sleep $POST_TEST_SLEEP
        timeout-minutes: 10

      # file api
      - name: client file tests against local network (unix)
        shell: zsh {0}
        if: matrix.os != 'windows-latest'
<<<<<<< HEAD
        run: cd sn && repeat 5 cargo test --release --features=always-joinable,test-utils -- client_api::file --test-threads=1 --skip ae --skip from_many_clients  && sleep $POST_TEST_SLEEP
        timeout-minutes: 20
=======
        run: cd sn && repeat 5 cargo test --release --features=always-joinable,test-utils -- client_api::blob --test-threads=1 --skip ae --skip from_many_clients  && sleep $POST_TEST_SLEEP
        timeout-minutes: 25
>>>>>>> ec0d9bb0

      # file api
      - name: client file tests against local network (win)
        shell: bash
        if: matrix.os == 'windows-latest'
        run: cd sn && cargo test --release --features=always-joinable,test-utils -- client_api::file --test-threads=1 --skip ae --skip from_many_clients  && sleep $POST_TEST_SLEEP
        timeout-minutes: 15

      # ae tests api
      - name: client ae tests against local network (unix)
        shell: zsh {0}
        if: matrix.os != 'windows-latest'
        run: cd sn && repeat 5 cargo test --release --features=always-joinable,test-utils -- ae_checks --test-threads=2 && sleep $POST_TEST_SLEEP
        timeout-minutes: 15
        env:
          SN_AE_WAIT: 10

      - name: client ae tests against local network (win)
        shell: bash
        if: matrix.os == 'windows-latest'
        run: cd sn && cargo test --release --features=always-joinable,test-utils -- ae_checks --test-threads=2 && sleep $POST_TEST_SLEEP
        timeout-minutes: 10
        env:
          SN_AE_WAIT: 10

      - name: Run example app for file API against local network
        timeout-minutes: 10
        shell: bash
        run: cd sn && cargo run  --release  --features=always-joinable,test-utils --example client_files

      # # many client connections
      # - name: many client test against local network
      #   shell: bash
      #   run: cd sn && cargo test --release --features=always-joinable,test-utils -- from_many_clients  && sleep $POST_TEST_SLEEP
      #   timeout-minutes: 20
      #   env:
      #     SN_QUERY_TIMEOUT: 240 # 240 secs

      - name: Are nodes still running...?
        shell: bash
        timeout-minutes: 1
        if: failure() && matrix.os != 'windows-latest'
        continue-on-error: true
        run: |
          echo "$(pgrep sn_node | wc -l) nodes still running"
          ls $HOME/.safe/node/local-test-network

      - name: Print Network Log Stats
        shell: bash
        continue-on-error: true
        run: ./target/release/log_cmds_inspector $HOME/.safe/node/local-test-network
        if: steps.section-startup.outcome == 'success' &&  matrix.os != 'windows-latest'

      - name: Upload Node Logs to AWS for Windowns
          # Upload artifacts.
        run: aws s3 sync C:\Users\runneradmin\.safe\node\local-test-network\ s3://safe-network-ci-logs/${{github.sha}}/${{ github.run_id }}-${{ github.run_number }}/${{matrix.os}}
        if: failure() &&  matrix.os == 'windows-latest'
        continue-on-error: true

      - name: Upload Node Logs to AWS for Non-Windows
          # Upload artifacts.
        run: aws s3 sync ~/.safe/node/local-test-network/ s3://safe-network-ci-logs/${{github.sha}}/${{ github.run_id }}-${{ github.run_number }}/${{matrix.os}}
        if: failure() &&  matrix.os != 'windows-latest'
        continue-on-error: true

      - name: Upload Node Logs
          # Upload artifacts.
        uses: actions/upload-artifact@v2
        with:
          name: ${{github.job.name}}_sn_node_logs_${{matrix.os}}
          path: ~/.safe/node/local-test-network/**/*.log*
        if: failure()
        continue-on-error: true


  api:
    if: "!startsWith(github.event.pull_request.title, 'Automated version bump')"
    name: Run api tests
    needs: ["build"]
    runs-on: ${{ matrix.os }}
    strategy:
      fail-fast: false
      matrix:
        os: [ubuntu-latest, windows-latest, macos-latest]
    steps:
      - uses: actions/checkout@v2

      # Install Rust
      - name: Install Rust
        id: toolchain
        uses: actions-rs/toolchain@v1
        with:
          profile: minimal
          toolchain: stable
          override: true

      - uses: Swatinem/rust-cache@v1
        continue-on-error: true
        with:
          cache-on-failure: true
          sharedKey: ${{github.run_id}}

      - name: Build all sn_api tests
        run: cargo test --no-run -p sn_api --release --lib

      - name: Start the network
        run: ./target/release/testnet
        id: section-startup

      - name: Print Network Log Stats at start
        shell: bash
        run: ./target/release/log_cmds_inspector $HOME/.safe/node/local-test-network
        if: steps.section-startup.outcome == 'success' && matrix.os != 'windows-latest'


      - name: Run sn_api tests
        shell: bash
        run: ./resources/scripts/api_tests.sh
        timeout-minutes: 45
        env:
          # these api tests realy heavily on retry_loop at the moment
          # TODO: Remove that dependency
          SN_QUERY_TIMEOUT: 20 # 20 secs

      - name: Are nodes still running...?
        shell: bash
        timeout-minutes: 1
        if: failure() && matrix.os
        run: |
          echo "$(pgrep sn_node | wc -l) nodes still running"
          ls $HOME/.safe/node/local-test-network

      - name: Print Network Log Stats
        shell: bash
        continue-on-error: true
        run: ./target/release/log_cmds_inspector $HOME/.safe/node/local-test-network
        if: steps.section-startup.outcome == 'success'

      - name: Upload Node Logs to AWS for Windowns
          # Upload artifacts.
        run: aws s3 sync C:\Users\runneradmin\.safe\node\local-test-network\ s3://safe-network-ci-logs/${{github.sha}}/${{ github.run_id }}-${{ github.run_number }}/${{matrix.os}}
        if: failure() &&  matrix.os == 'windows-latest'
        continue-on-error: true

      - name: Upload Node Logs to AWS for Non-Windows
          # Upload artifacts.
        run: aws s3 sync ~/.safe/node/local-test-network/ s3://safe-network-ci-logs/${{github.sha}}/${{ github.run_id }}-${{ github.run_number }}/${{matrix.os}}
        if: failure() &&  matrix.os != 'windows-latest'
        continue-on-error: true

      - name: Upload Node Logs
          # Upload artifacts.
        uses: actions/upload-artifact@v2
        with:
          name: ${{github.job.name}}_sn_node_logs_${{matrix.os}}
          path: ~/.safe/node/local-test-network/**/*.log*
        if: failure()
        continue-on-error: true

  cli:
    if: "!startsWith(github.event.pull_request.title, 'Automated version bump')"
    name: Run CLI tests
    needs: ["build"]
    runs-on: ${{ matrix.os }}
    strategy:
      fail-fast: false
      matrix:
        os: [ubuntu-latest, windows-latest, macos-latest]
    steps:
      - uses: actions/checkout@v2

      # Install Rust
      - name: Install Rust
        id: toolchain
        uses: actions-rs/toolchain@v1
        with:
          profile: minimal
          toolchain: stable
          override: true

      - uses: Swatinem/rust-cache@v1
        continue-on-error: true
        with:
          cache-on-failure: true
          sharedKey: ${{github.run_id}}

      - name: Build all CLI tests
        run: cargo test --no-run -p sn_cli --release

      - name: Start the network
        run: ./target/release/testnet
        id: section-startup

      - name: Print Network Log Stats at start
        shell: bash
        run: ./target/release/log_cmds_inspector $HOME/.safe/node/local-test-network
        if: steps.section-startup.outcome == 'success' && matrix.os != 'windows-latest'


      - name: Run CLI tests
        shell: bash
        run: ./resources/scripts/cli_tests.sh
        timeout-minutes: 45

      - name: Are nodes still running...?
        shell: bash
        timeout-minutes: 1
        if: failure() && matrix.os
        run: |
          echo "$(pgrep sn_node | wc -l) nodes still running"
          ls $HOME/.safe/node/local-test-network

      - name: Print Network Log Stats
        shell: bash
        continue-on-error: true
        run: ./target/release/log_cmds_inspector $HOME/.safe/node/local-test-network
        if: steps.section-startup.outcome == 'success'

      - name: Upload Node Logs to AWS
          # Upload artifacts.
        run: aws s3 sync ~/.safe/node/local-test-network/ s3://safe-network-ci-logs/${{github.sha}}/${{ github.run_id }}-${{ github.run_number }}/${{matrix.os}}
        if: failure()
        continue-on-error: true

      - name: Upload Node Logs
          # Upload artifacts.
        uses: actions/upload-artifact@v2
        with:
          name: ${{github.job.name}}_sn_node_logs_${{matrix.os}}
          path: ~/.safe/node/local-test-network/**/*.log*
        if: failure()
        continue-on-error: true<|MERGE_RESOLUTION|>--- conflicted
+++ resolved
@@ -234,13 +234,9 @@
       - name: client file tests against local network (unix)
         shell: zsh {0}
         if: matrix.os != 'windows-latest'
-<<<<<<< HEAD
         run: cd sn && repeat 5 cargo test --release --features=always-joinable,test-utils -- client_api::file --test-threads=1 --skip ae --skip from_many_clients  && sleep $POST_TEST_SLEEP
-        timeout-minutes: 20
-=======
-        run: cd sn && repeat 5 cargo test --release --features=always-joinable,test-utils -- client_api::blob --test-threads=1 --skip ae --skip from_many_clients  && sleep $POST_TEST_SLEEP
         timeout-minutes: 25
->>>>>>> ec0d9bb0
+
 
       # file api
       - name: client file tests against local network (win)

--- conflicted
+++ resolved
@@ -205,11 +205,16 @@
 }
 
 /// Serialise `MDataInfo`.
+///
+/// Callback parameters: user data, error code, serialised mdata info
 #[no_mangle]
 pub unsafe extern "C" fn mdata_info_serialise(
     info: *const FfiMDataInfo,
     user_data: *mut c_void,
-    o_cb: extern "C" fn(*mut c_void, FfiResult, *const u8, usize),
+    o_cb: extern "C" fn(user_data: *mut c_void,
+                        result: FfiResult,
+                        encoded_ptr: *const u8,
+                        encoded_len: usize),
 ) {
     catch_unwind_cb(user_data, o_cb, || -> Result<_, AppError> {
         let info = MDataInfo::clone_from_repr_c(info)?;
@@ -255,10 +260,7 @@
     use routing::XOR_NAME_LEN;
     use rust_sodium::crypto::secretbox;
     use safe_core::MDataInfo;
-<<<<<<< HEAD
-=======
     use safe_core::crypto::shared_secretbox;
->>>>>>> e758a3b1
 
     // Test creating non-encrypted mdata info.
     #[test]
@@ -272,6 +274,7 @@
         assert!(info.enc_info.is_none());
     }
 
+    // Test creating encrypted mdata info.
     #[test]
     fn create_private() {
         let type_tag: u64 = rand::random();

--- conflicted
+++ resolved
@@ -14,15 +14,6 @@
 cbor = "*"
 time = "*"
 lru_time_cache = "0.2.*"
-<<<<<<< HEAD
-crust = "0.1.*"
-routing = "0.2.*"
 sodiumoxide = "*"
 tempdir = "*"
-
-[dev-dependencies]
-rand = "*"
-=======
-rand = "*"
-sodiumoxide = "*"
->>>>>>> e3ffbd6b
+rand = "*"
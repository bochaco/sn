--- conflicted
+++ resolved
@@ -20,12 +20,8 @@
 rustc-serialize = "~0.3.16"
 sodiumoxide = "~0.0.9"
 time = "~0.1.34"
-<<<<<<< HEAD
-xor_name = "~0.0.1"
+xor_name = "~0.0.2"
 mpid_messaging = "~0.0.3"
-=======
-xor_name = "~0.0.2"
->>>>>>> 3774794a
 
 [dev-dependencies]
 kademlia_routing_table = "~0.0.5"

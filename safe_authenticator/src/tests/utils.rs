// Copyright 2017 MaidSafe.net limited.
//
// This SAFE Network Software is licensed to you under (1) the MaidSafe.net Commercial License,
// version 1.0 or later, or (2) The General Public License (GPL), version 3, depending on which
// licence you accepted on initial access to the Software (the "Licences").
//
// By contributing code to the SAFE Network Software, or to this project generally, you agree to be
// bound by the terms of the MaidSafe Contributor Agreement.  This, along with the Licenses can be
// found in the root directory of this project at LICENSE, COPYING and CONTRIBUTOR.
//
// Unless required by applicable law or agreed to in writing, the SAFE Network Software distributed
// under the GPL Licence is distributed on an "AS IS" BASIS, WITHOUT WARRANTIES OR CONDITIONS OF ANY
// KIND, either express or implied.
//
// Please review the Licences for the specific language governing permissions and limitations
// relating to use of the SAFE Network Software.

use Authenticator;
use ffi_utils::{FfiResult, ReprC};
use ffi_utils::test_utils::{send_via_user_data, sender_as_user_data};
use routing::XorName;
use safe_core::ffi::ipc::req::{AuthReq as FfiAuthReq, ContainersReq as FfiContainersReq,
                               ShareMDataReq as FfiShareMDataReq};
use safe_core::ffi::ipc::resp::MetadataResponse as FfiUserMetadata;
use safe_core::ipc::{self, AuthReq, ContainersReq, IpcMsg, IpcReq, Permission, ShareMDataReq};
<<<<<<< HEAD
use safe_core::ipc::req::ContainerPermissions;
use safe_core::ipc::req::ffi::AuthReq as FfiAuthReq;
use safe_core::ipc::req::ffi::ContainersReq as FfiContainersReq;
use safe_core::ipc::req::ffi::ShareMDataReq as FfiShareMDataReq;
use safe_core::ipc::resp::UserMetadata;
use safe_core::ipc::resp::ffi::MetadataResponse as FfiUserMetadata;
use std::collections::HashMap;
=======
use safe_core::ipc::resp::UserMetadata;
use std::collections::{BTreeSet, HashMap};
>>>>>>> d5506a83
use std::ffi::{CStr, CString};
use std::os::raw::{c_char, c_void};
use std::slice;
use std::sync::mpsc;
use std::time::Duration;

#[derive(Debug)]
pub enum Payload {
    Metadata(Vec<(Option<UserMetadata>, XorName, u64)>),
}

pub type ChannelType = Result<(IpcMsg, Option<Payload>), (i32, Option<IpcMsg>)>;

// Creates a containers request asking for "documents with permission to
// insert", and "videos with all the permissions possible",
pub fn create_containers_req() -> HashMap<String, ContainerPermissions> {
    let mut containers = HashMap::new();
    let _ = containers.insert("_documents".to_owned(), btree_set![Permission::Insert]);
    let _ = containers.insert(
        "_videos".to_owned(),
        btree_set![
            Permission::Read,
            Permission::Insert,
            Permission::Update,
            Permission::Delete,
            Permission::ManagePermissions,
        ],
    );
    containers
}

// Helper to decode IpcMsg.
// TODO: there should be a public function with a signature like this, and the
//       FFI function `ipc::decode_ipc_msg` should be only wrapper over it.
pub fn decode_ipc_msg(authenticator: &Authenticator, msg: &str) -> ChannelType {
    let (tx, rx) = mpsc::channel::<ChannelType>();

    extern "C" fn auth_cb(user_data: *mut c_void, req_id: u32, req: *const FfiAuthReq) {
        unsafe {
            let req = match AuthReq::clone_from_repr_c(req) {
                Ok(req) => req,
                Err(_) => return send_via_user_data::<ChannelType>(user_data, Err((-2, None))),
            };

            let msg = IpcMsg::Req {
                req_id: req_id,
                req: IpcReq::Auth(req),
            };

            send_via_user_data::<ChannelType>(user_data, Ok((msg, None)))
        }
    }

    extern "C" fn containers_cb(user_data: *mut c_void, req_id: u32, req: *const FfiContainersReq) {
        unsafe {
            let req = match ContainersReq::clone_from_repr_c(req) {
                Ok(req) => req,
                Err(_) => return send_via_user_data::<ChannelType>(user_data, Err((-2, None))),
            };

            let msg = IpcMsg::Req {
                req_id: req_id,
                req: IpcReq::Containers(req),
            };

            send_via_user_data::<ChannelType>(user_data, Ok((msg, None)))
        }
    }

    extern "C" fn share_mdata_cb(
        user_data: *mut c_void,
        req_id: u32,
        req: *const FfiShareMDataReq,
        ffi_metadatas: *const FfiUserMetadata,
    ) {
        unsafe {
            let req = match ShareMDataReq::clone_from_repr_c(req) {
                Ok(req) => req,
                Err(_) => return send_via_user_data::<ChannelType>(user_data, Err((-2, None))),
            };

            let metadatas: Vec<_> = slice::from_raw_parts(ffi_metadatas, req.mdata.len())
                .iter()
                .map(|ffi_metadata| {
                    (
                        if ffi_metadata.name.is_null() {
                            None
                        } else {
                            Some(unwrap!(UserMetadata::clone_from_repr_c(ffi_metadata)))
                        },
                        XorName(ffi_metadata.xor_name),
                        ffi_metadata.type_tag,
                    )
                })
                .collect();

            let msg = IpcMsg::Req {
                req_id: req_id,
                req: IpcReq::ShareMData(req),
            };

            send_via_user_data::<ChannelType>(
                user_data,
                Ok((msg, Some(Payload::Metadata(metadatas)))),
            )
        }
    }

    let ffi_msg = unwrap!(CString::new(msg));

    unsafe {
        use ffi::ipc::auth_decode_ipc_msg;
        auth_decode_ipc_msg(
            authenticator,
            ffi_msg.as_ptr(),
            sender_as_user_data(&tx),
            auth_cb,
            containers_cb,
            unregistered_cb,
            share_mdata_cb,
            err_cb,
        );
    };

    let ret = match rx.recv_timeout(Duration::from_secs(15)) {
        Ok(r) => r,
        Err(_) => Err((-1, None)),
    };
    drop(tx);
    ret
}

pub extern "C" fn unregistered_cb(user_data: *mut c_void, req_id: u32) {
    unsafe {
        let msg = IpcMsg::Req {
            req_id: req_id,
            req: IpcReq::Unregistered,
        };

        send_via_user_data::<ChannelType>(user_data, Ok((msg, None)))
    }
}

pub extern "C" fn err_cb(user_data: *mut c_void, res: FfiResult, response: *const c_char) {
    unsafe {
        let ipc_resp = if response.is_null() {
            None
        } else {
            let response = CStr::from_ptr(response);
            match ipc::decode_msg(unwrap!(response.to_str())) {
                Ok(ipc_resp) => Some(ipc_resp),
                Err(_) => None,
            }
        };

        send_via_user_data::<ChannelType>(user_data, Err((res.error_code, ipc_resp)))
    }
}<|MERGE_RESOLUTION|>--- conflicted
+++ resolved
@@ -23,18 +23,9 @@
                                ShareMDataReq as FfiShareMDataReq};
 use safe_core::ffi::ipc::resp::MetadataResponse as FfiUserMetadata;
 use safe_core::ipc::{self, AuthReq, ContainersReq, IpcMsg, IpcReq, Permission, ShareMDataReq};
-<<<<<<< HEAD
 use safe_core::ipc::req::ContainerPermissions;
-use safe_core::ipc::req::ffi::AuthReq as FfiAuthReq;
-use safe_core::ipc::req::ffi::ContainersReq as FfiContainersReq;
-use safe_core::ipc::req::ffi::ShareMDataReq as FfiShareMDataReq;
 use safe_core::ipc::resp::UserMetadata;
-use safe_core::ipc::resp::ffi::MetadataResponse as FfiUserMetadata;
 use std::collections::HashMap;
-=======
-use safe_core::ipc::resp::UserMetadata;
-use std::collections::{BTreeSet, HashMap};
->>>>>>> d5506a83
 use std::ffi::{CStr, CString};
 use std::os::raw::{c_char, c_void};
 use std::slice;

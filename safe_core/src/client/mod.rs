// Copyright 2018 MaidSafe.net limited.
//
// This SAFE Network Software is licensed to you under The General Public License (GPL), version 3.
// Unless required by applicable law or agreed to in writing, the SAFE Network Software distributed
// under the GPL Licence is distributed on an "AS IS" BASIS, WITHOUT WARRANTIES OR CONDITIONS OF ANY
// KIND, either express or implied. Please review the Licences for the specific language governing
// permissions and limitations relating to use of the SAFE Network Software.

/// User Account information.
pub mod account;
/// Not exclusively for testing purposes but also for its wait_for_response macro
#[macro_use]
pub mod core_client;
/// `MDataInfo` utilities.
pub mod mdata_info;
/// Operations with recovery.
pub mod recovery;

#[cfg(feature = "mock-network")]
mod mock;
mod routing_event_loop;

pub use self::account::ClientKeys;
pub use self::mdata_info::MDataInfo;
#[cfg(feature = "mock-network")]
pub use self::mock::vault::mock_vault_path;
#[cfg(feature = "mock-network")]
pub use self::mock::Routing as MockRouting;

#[cfg(feature = "mock-network")]
use self::mock::Routing;
#[cfg(not(feature = "mock-network"))]
use routing::Client as Routing;

use crate::crypto::{shared_box, shared_secretbox, shared_sign};
use crate::errors::CoreError;
use crate::event::{CoreEvent, NetworkEvent, NetworkTx};
use crate::event_loop::{CoreFuture, CoreMsgTx};
use crate::ipc::BootstrapConfig;
use crate::utils::FutureExt;
use futures::future::{self, Either, FutureResult, Loop, Then};
use futures::sync::oneshot;
use futures::{Complete, Future};
use lru_cache::LruCache;
use maidsafe_utilities::serialisation::{deserialise, serialise};
use maidsafe_utilities::thread::{self, Joiner};
use routing::{
    AccountInfo, Authority, EntryAction, Event, FullId, InterfaceError, MutableData, PermissionSet,
    User, Value,
};
use rust_sodium::crypto::{box_, sign};
use safe_nd::mutable_data::{
    MutableData as NewMutableData, MutableDataRef, PermissionSet as NewPermissionSet,
    SeqEntryAction, SeqMutableData, UnseqEntryAction, UnseqMutableData, Value as Val,
};
<<<<<<< HEAD
use safe_nd::request::Request;
use safe_nd::response::{Response, Transaction};
use safe_nd::{AppPermissions, Coins, ImmutableData, Message, MessageId, PublicKey, XorName};
=======
use safe_nd::request::{Request, Requester};
use safe_nd::response::Response;
use safe_nd::{MessageId as NewMessageId, UnpubImmutableData, XorName as NewXorName};
>>>>>>> ac0308a6
use std::cell::RefCell;
use std::collections::{BTreeMap, BTreeSet, HashMap};
use std::io;
use std::rc::Rc;
use std::sync::mpsc::{self, Receiver, RecvTimeoutError};
use std::time::Duration;
use tokio_core::reactor::{Handle, Timeout};

/// Capacity of the immutable data cache.
pub const IMMUT_DATA_CACHE_SIZE: usize = 300;
/// Request timeout in seconds.
pub const REQUEST_TIMEOUT_SECS: u64 = 180;

const CONNECTION_TIMEOUT_SECS: u64 = 40;
const RETRY_DELAY_MS: u64 = 800;

macro_rules! match_event {
    ($r:ident, $event:path) => {
        match $r {
            $event(res) => res,
            x => {
                debug!("Unexpected Event: {:?}", x);
                Err(CoreError::ReceivedUnexpectedEvent)
            }
        }
    };
}

macro_rules! some_or_err {
    ($opt:expr) => {
        match $opt {
            Some(res) => res,
            None => return err!(CoreError::OperationForbidden),
        }
    };
}

/// Return the `crust::Config` associated with the `crust::Service` (if any).
pub fn bootstrap_config() -> Result<BootstrapConfig, CoreError> {
    Ok(Routing::bootstrap_config()?)
}

/// Trait providing an interface for self-authentication client implementations, so they can
/// interface all requests from high-level APIs to the actual routing layer and manage all
/// interactions with it. Clients are non-blocking, with an asynchronous API using the futures
/// abstraction from the futures-rs crate.
pub trait Client: Clone + 'static {
    /// Associated message type.
    type MsgType;

    /// Return the client's ID.
    fn full_id(&self) -> Option<FullId>;

    /// Return a `crust::Config` if the `Client` was initialized with one.
    fn config(&self) -> Option<BootstrapConfig>;

    /// Address of the Client Manager.
    fn cm_addr(&self) -> Option<Authority<XorName>>;

    /// Return an associated `ClientInner` type which is expected to contain fields associated with
    /// the implementing type.
    fn inner(&self) -> Rc<RefCell<ClientInner<Self, Self::MsgType>>>;

    /// Return the public encryption key.
    fn public_encryption_key(&self) -> Option<box_::PublicKey>;

    /// Return the secret encryption key.
    fn secret_encryption_key(&self) -> Option<shared_box::SecretKey>;

    /// Return the public and secret encryption keys.
    fn encryption_keypair(&self) -> Option<(box_::PublicKey, shared_box::SecretKey)> {
        Some((self.public_encryption_key()?, self.secret_encryption_key()?))
    }

    /// Return the symmetric encryption key.
    fn secret_symmetric_key(&self) -> Option<shared_secretbox::Key>;

    /// Return the public signing key.
    fn public_signing_key(&self) -> Option<sign::PublicKey>;

    /// Return the secret signing key.
    fn secret_signing_key(&self) -> Option<shared_sign::SecretKey>;

    /// Return the public BLS key.
    fn public_bls_key(&self) -> Option<threshold_crypto::PublicKey>;

    /// Return the secret BLS key.
    fn secret_bls_key(&self) -> Option<threshold_crypto::SecretKey>;

    /// Create a `Message` from the given request.
    /// This function adds the requester signature and message ID.
    fn compose_message(&self, req: Request) -> Message;

    /// Return the public and secret signing keys.
    fn signing_keypair(&self) -> Option<(sign::PublicKey, shared_sign::SecretKey)> {
        Some((self.public_signing_key()?, self.secret_signing_key()?))
    }

    /// Return the owner signing key.
    fn owner_key(&self) -> Option<PublicKey>;

    /// Set request timeout.
    fn set_timeout(&self, duration: Duration) {
        let inner = self.inner();
        inner.borrow_mut().timeout = duration;
    }

    /// Restart the routing client and reconnect to the network.
    fn restart_routing(&self) -> Result<(), CoreError> {
        let opt_id = self.full_id();
        let inner = self.inner();
        let mut inner = inner.borrow_mut();

        let (routing, routing_rx) = setup_routing(opt_id, self.config())?;

        let joiner = spawn_routing_thread(routing_rx, inner.core_tx.clone(), inner.net_tx.clone());

        inner.hooks.clear();
        inner.routing = routing;
        inner.joiner = joiner;

        inner.net_tx.unbounded_send(NetworkEvent::Connected)?;

        Ok(())
    }

    #[doc(hidden)]
    fn fire_hook(&self, id: &MessageId, event: CoreEvent) {
        // Using in `if` keeps borrow alive. Do not try to combine the 2 lines into one.
        let inner = self.inner();
        let opt = inner.borrow_mut().hooks.remove(id);
        if let Some(hook) = opt {
            let _ = hook.send(event);
        }
    }

    /// Get immutable data from the network. If the data exists locally in the cache then it will be
    /// immediately returned without making an actual network request.
    fn get_idata(&self, name: XorName) -> Box<CoreFuture<ImmutableData>> {
        trace!("GetIData for {:?}", name);

        let inner = self.inner();
        if let Some(data) = inner.borrow_mut().cache.get_mut(&name) {
            trace!("ImmutableData found in cache.");
            return future::ok(data.clone()).into_box();
        }

        let inner = Rc::downgrade(&self.inner());
        let msg_id = MessageId::new();
        send(self, msg_id, move |routing| {
            routing.get_idata(Authority::NaeManager(name), name, msg_id)
        })
        .and_then(|event| match_event!(event, CoreEvent::GetIData))
        .map(move |data| {
            if let Some(inner) = inner.upgrade() {
                // Put to cache
                let _ = inner.borrow_mut().cache.insert(*data.name(), data.clone());
            }
            data
        })
        .into_box()
    }

    // TODO All these return the same future from all branches. So convert to impl
    // Trait when it arrives in stable. Change from `Box<CoreFuture>` -> `impl
    // CoreFuture`.
    /// Put immutable data onto the network.
    fn put_idata(&self, data: ImmutableData) -> Box<CoreFuture<()>> {
        trace!("PutIData for {:?}", data);

        let msg_id = MessageId::new();
        send_mutation(self, msg_id, move |routing, dst| {
            routing.put_idata(dst, data.clone(), msg_id)
        })
    }

    /// Get unpublished immutable data from the network.
    fn get_unpub_idata(&self, name: NewXorName) -> Box<CoreFuture<UnpubImmutableData>> {
        trace!("Fetch Unpublished Immutable Data");

        let requester = some_or_err!(self.public_bls_key());
        let client = Authority::Client {
            client_id: *some_or_err!(self.full_id()).public_id(),
            proxy_node_name: rand::random(),
        };
        send(self, move |routing, msg_id| {
            let request = Request::GetUnpubIData {
                address: name,
                requester: Requester::Key(requester),
                message_id: msg_id.to_new(),
            };
            routing.send(
                client,
                Authority::NaeManager(XorName::from_new(name)),
                &unwrap!(serialise(&request)),
            )
        })
        .and_then(|event| {
            let res = match event {
                CoreEvent::RpcResponse(res) => res,
                _ => Err(CoreError::ReceivedUnexpectedEvent),
            };
            let result_buffer = unwrap!(res);
            let res: Response = unwrap!(deserialise(&result_buffer));
            match res {
                Response::GetUnpubIData { res, .. } => res.map_err(CoreError::from),
                _ => Err(CoreError::ReceivedUnexpectedEvent),
            }
        })
        .into_box()
    }

    /// Put unpublished immutable data to the network.
    fn put_unpub_idata(&self, data: UnpubImmutableData) -> Box<CoreFuture<()>> {
        trace!("Put Unpublished IData at {:?}", data.name());

        let requester = some_or_err!(self.public_bls_key());
        let client = Authority::Client {
            client_id: *some_or_err!(self.full_id()).public_id(),
            proxy_node_name: rand::random(),
        };
        send_mutation(self, move |routing, dst, message_id| {
            let request = Request::PutUnpubIData {
                data: data.clone(),
                requester: Requester::Key(requester),
                message_id: message_id.to_new(),
            };
            routing.send(client, dst, &unwrap!(serialise(&request)))
        })
    }

    /// Delete unpublished immutable data from the network.
    fn del_unpub_idata(&self, name: NewXorName) -> Box<CoreFuture<()>> {
        trace!("Delete Unpublished IData at {:?}", name);

        let requester = some_or_err!(self.public_bls_key());
        let client = Authority::Client {
            client_id: *some_or_err!(self.full_id()).public_id(),
            proxy_node_name: rand::random(),
        };
        send_mutation(self, move |routing, dst, message_id| {
            let request = Request::DeleteUnpubIData {
                address: name,
                requester: Requester::Key(requester),
                message_id: message_id.to_new(),
            };
            routing.send(client, dst, &unwrap!(serialise(&request)))
        })
    }

    /// Put `MutableData` onto the network.
    fn put_mdata(&self, data: MutableData) -> Box<CoreFuture<()>> {
        trace!("PutMData for {:?}", data);

        let requester = some_or_err!(self.public_bls_key());
        let msg_id = MessageId::new();
        send_mutation(self, msg_id, move |routing, dst| {
            routing.put_mdata(dst, data.clone(), msg_id, PublicKey::from(requester))
        })
    }

    /// Put unsequenced mutable data to the network
    fn put_unseq_mutable_data(&self, data: UnseqMutableData) -> Box<CoreFuture<()>> {
        trace!("Put Unsequenced MData at {:?}", data.name());
        send_mutation_new(self, Request::PutUnseqMData { data: data.clone() })
    }

    /// Transfer coin balance
    fn transfer_coins(
        &self,
        source: XorName,
        destination: XorName,
        amount: Coins,
        transaction_id: Option<u64>,
    ) -> Box<CoreFuture<()>> {
        trace!("Transfer {} coins to {:?}", amount, destination);

        let transaction_id = transaction_id.unwrap_or_else(rand::random);

        send_mutation_new(
            self,
            Request::TransferCoins {
                source,
                destination,
                amount,
                transaction_id,
            },
        )
    }

    /// Get the current coin balance.
    fn get_balance(&self, destination: XorName) -> Box<CoreFuture<Coins>> {
        trace!("Get balance for {:?}", destination);

        send_new(
            self,
            Request::GetBalance {
                coins_balance_id: destination,
            },
        )
        .and_then(|event| {
            let res = match event {
                CoreEvent::RpcResponse(res) => res,
                _ => Err(CoreError::ReceivedUnexpectedEvent),
            };
            let result_buffer = unwrap!(res);
            let res: Response = unwrap!(deserialise(&result_buffer));
            match res {
                Response::GetBalance(res) => res.map_err(CoreError::from),
                _ => Err(CoreError::ReceivedUnexpectedEvent),
            }
        })
        .into_box()
    }

    /// Get a transaction.
    fn get_transaction(
        &self,
        destination: XorName,
        transaction_id: u64,
    ) -> Box<CoreFuture<Transaction>> {
        trace!("Get transaction {} for {:?}", transaction_id, destination);

        send_new(
            self,
            Request::GetTransaction {
                coins_balance_id: destination,
                transaction_id,
            },
        )
        .and_then(|event| {
            let res = match event {
                CoreEvent::RpcResponse(res) => res,
                _ => Err(CoreError::ReceivedUnexpectedEvent),
            };
            let result_buffer = unwrap!(res);
            let res: Response = unwrap!(deserialise(&result_buffer));
            match res {
                Response::GetTransaction(res) => res.map_err(CoreError::from),
                _ => Err(CoreError::ReceivedUnexpectedEvent),
            }
        })
        .into_box()
    }

    /// Put sequenced mutable data to the network
    fn put_seq_mutable_data(&self, data: SeqMutableData) -> Box<CoreFuture<()>> {
        trace!("Put Sequenced MData at {:?}", data.name());
        send_mutation_new(self, Request::PutSeqMData { data: data.clone() })
    }

    /// Fetch unpublished mutable data from the network
    fn get_unseq_mdata(&self, name: XorName, tag: u64) -> Box<CoreFuture<UnseqMutableData>> {
        trace!("Fetch Unsequenced Mutable Data");

        send_new(
            self,
            Request::GetUnseqMData {
                address: MutableDataRef::new(name, tag),
            },
        )
        .and_then(|event| {
            let res = match event {
                CoreEvent::RpcResponse(res) => res,
                _ => Err(CoreError::ReceivedUnexpectedEvent),
            };
            let result_buffer = unwrap!(res);
            let res: Response = unwrap!(deserialise(&result_buffer));
            match res {
                Response::GetUnseqMData(res) => res.map_err(CoreError::from),
                _ => Err(CoreError::ReceivedUnexpectedEvent),
            }
        })
        .into_box()
    }

    /// Fetch the value for a given key in a sequenced mutable data
    fn get_seq_mdata_value(&self, name: XorName, tag: u64, key: Vec<u8>) -> Box<CoreFuture<Val>> {
        trace!("Fetch MDataValue for {:?}", name);

        send_new(
            self,
            Request::GetSeqMDataValue {
                address: MutableDataRef::new(name, tag),
                key,
            },
        )
        .and_then(|event| {
            let res = match event {
                CoreEvent::RpcResponse(res) => res,
                _ => Err(CoreError::ReceivedUnexpectedEvent),
            };
            let result_buffer = unwrap!(res);
            let res: Response = unwrap!(deserialise(&result_buffer));
            match res {
                Response::GetSeqMDataValue(res) => res.map_err(CoreError::from),
                _ => Err(CoreError::ReceivedUnexpectedEvent),
            }
        })
        .into_box()
    }

    /// Fetch the value for a given key in a sequenced mutable data
    fn get_unseq_mdata_value(
        &self,
        name: XorName,
        tag: u64,
        key: Vec<u8>,
    ) -> Box<CoreFuture<Vec<u8>>> {
        trace!("Fetch MDataValue for {:?}", name);

        send_new(
            self,
            Request::GetUnseqMDataValue {
                address: MutableDataRef::new(name, tag),
                key,
            },
        )
        .and_then(|event| {
            let res = match event {
                CoreEvent::RpcResponse(res) => res,
                _ => Err(CoreError::ReceivedUnexpectedEvent),
            };
            let result_buffer = unwrap!(res);
            let res: Response = unwrap!(deserialise(&result_buffer));
            match res {
                Response::GetUnseqMDataValue(res) => res.map_err(CoreError::from),
                _ => Err(CoreError::ReceivedUnexpectedEvent),
            }
        })
        .into_box()
    }

    /// Fetch sequenced mutable data from the network
    fn get_seq_mdata(&self, name: XorName, tag: u64) -> Box<CoreFuture<SeqMutableData>> {
        trace!("Fetch Sequenced Mutable Data");

        send_new(
            self,
            Request::GetSeqMData {
                address: MutableDataRef::new(name, tag),
            },
        )
        .and_then(|event| {
            let res = match event {
                CoreEvent::RpcResponse(res) => res,
                _ => Err(CoreError::ReceivedUnexpectedEvent),
            };
            let result_buffer = unwrap!(res);
            let res: Response = unwrap!(deserialise(&result_buffer));
            match res {
                Response::GetSeqMData(res) => res.map_err(CoreError::from),
                _ => Err(CoreError::ReceivedUnexpectedEvent),
            }
        })
        .into_box()
    }

    /// Delete MData from network
    fn delete_mdata(&self, mdataref: MutableDataRef) -> Box<CoreFuture<()>> {
        trace!("Delete entire Mutable Data");

        send_mutation_new(
            self,
            Request::DeleteMData {
                address: mdataref.clone(),
            },
        )
    }

    /// Mutates `MutableData` entries in bulk.
    fn mutate_mdata_entries(
        &self,
        name: XorName,
        tag: u64,
        actions: BTreeMap<Vec<u8>, EntryAction>,
    ) -> Box<CoreFuture<()>> {
        trace!("PutMData for {:?}", name);

        let requester = some_or_err!(self.public_bls_key());
        let msg_id = MessageId::new();
        send_mutation(self, msg_id, move |routing, dst| {
            routing.mutate_mdata_entries(
                dst,
                name,
                tag,
                actions.clone(),
                msg_id,
                PublicKey::from(requester),
            )
        })
    }

    /// Mutates sequenced `MutableData` entries in bulk
    fn mutate_seq_mdata_entries(
        &self,
        name: XorName,
        tag: u64,
        actions: BTreeMap<Vec<u8>, SeqEntryAction>,
    ) -> Box<CoreFuture<()>> {
        trace!("Mutate MData for {:?}", name);

        send_mutation_new(
            self,
            Request::MutateSeqMDataEntries {
                address: MutableDataRef::new(name, tag),
                actions: actions.clone(),
            },
        )
    }

    /// Mutates unsequenced `MutableData` entries in bulk
    fn mutate_unseq_mdata_entries(
        &self,
        name: XorName,
        tag: u64,
        actions: BTreeMap<Vec<u8>, UnseqEntryAction>,
    ) -> Box<CoreFuture<()>> {
        trace!("Mutate MData for {:?}", name);

        send_mutation_new(
            self,
            Request::MutateUnseqMDataEntries {
                address: MutableDataRef::new(name, tag),
                actions: actions.clone(),
            },
        )
    }

    /// Get entire `MutableData` from the network.
    fn get_mdata(&self, name: XorName, tag: u64) -> Box<CoreFuture<MutableData>> {
        trace!("GetMData for {:?}", name);

        let msg_id = MessageId::new();
        send(self, msg_id, move |routing| {
            routing.get_mdata(Authority::NaeManager(name), name, tag, msg_id)
        })
        .and_then(|event| match_event!(event, CoreEvent::GetMData))
        .into_box()
    }

    /// Get a shell (bare bones) version of `MutableData` from the network.
    fn get_mdata_shell(&self, name: XorName, tag: u64) -> Box<CoreFuture<MutableData>> {
        trace!("GetMDataShell for {:?}", name);

        let msg_id = MessageId::new();
        send(self, msg_id, move |routing| {
            routing.get_mdata_shell(Authority::NaeManager(name), name, tag, msg_id)
        })
        .and_then(|event| match_event!(event, CoreEvent::GetMDataShell))
        .into_box()
    }

    /// Get a shell (bare bones) version of `MutableData` from the network.
    fn get_seq_mdata_shell(&self, name: XorName, tag: u64) -> Box<CoreFuture<SeqMutableData>> {
        trace!("GetMDataShell for {:?}", name);

        send_new(
            self,
            Request::GetSeqMDataShell {
                address: MutableDataRef::new(name, tag),
            },
        )
        .and_then(|event| {
            let res = match event {
                CoreEvent::RpcResponse(res) => res,
                _ => Err(CoreError::ReceivedUnexpectedEvent),
            };
            let result_buffer = unwrap!(res);
            let res: Response = unwrap!(deserialise(&result_buffer));
            match res {
                Response::GetSeqMDataShell(res) => res.map_err(CoreError::from),
                _ => Err(CoreError::ReceivedUnexpectedEvent),
            }
        })
        .into_box()
    }

    /// Get a shell (bare bones) version of `MutableData` from the network.
    fn get_unseq_mdata_shell(&self, name: XorName, tag: u64) -> Box<CoreFuture<UnseqMutableData>> {
        trace!("GetMDataShell for {:?}", name);

        send_new(
            self,
            Request::GetUnseqMDataShell {
                address: MutableDataRef::new(name, tag),
            },
        )
        .and_then(|event| {
            let res = match event {
                CoreEvent::RpcResponse(res) => res,
                _ => Err(CoreError::ReceivedUnexpectedEvent),
            };
            let result_buffer = unwrap!(res);
            let res: Response = unwrap!(deserialise(&result_buffer));
            match res {
                Response::GetUnseqMDataShell(res) => res.map_err(CoreError::from),
                _ => Err(CoreError::ReceivedUnexpectedEvent),
            }
        })
        .into_box()
    }

    /// Get a current version of `MutableData` from the network.
    fn get_mdata_version_new(&self, name: XorName, tag: u64) -> Box<CoreFuture<u64>> {
        trace!("GetMDataVersion for {:?}", name);

        send_new(
            self,
            Request::GetMDataVersion {
                address: MutableDataRef::new(name, tag),
            },
        )
        .and_then(|event| {
            let res = match event {
                CoreEvent::RpcResponse(res) => res,
                _ => Err(CoreError::ReceivedUnexpectedEvent),
            };
            let result_buffer = unwrap!(res);
            let res: Response = unwrap!(deserialise(&result_buffer));
            match res {
                Response::GetMDataVersion(res) => res.map_err(CoreError::from),
                _ => Err(CoreError::ReceivedUnexpectedEvent),
            }
        })
        .into_box()
    }

    /// Get a current version of `MutableData` from the network.
    fn get_mdata_version(&self, name: XorName, tag: u64) -> Box<CoreFuture<u64>> {
        trace!("GetMDataVersion for {:?}", name);

        let msg_id = MessageId::new();
        send(self, msg_id, move |routing| {
            routing.get_mdata_version(Authority::NaeManager(name), name, tag, msg_id)
        })
        .and_then(|event| match_event!(event, CoreEvent::GetMDataVersion))
        .into_box()
    }

    /// Return a complete list of entries in `MutableData`.
    fn list_mdata_entries(
        &self,
        name: XorName,
        tag: u64,
    ) -> Box<CoreFuture<BTreeMap<Vec<u8>, Value>>> {
        trace!("ListMDataEntries for {:?}", name);

        let msg_id = MessageId::new();
        send(self, msg_id, move |routing| {
            routing.list_mdata_entries(Authority::NaeManager(name), name, tag, msg_id)
        })
        .and_then(|event| match_event!(event, CoreEvent::ListMDataEntries))
        .into_box()
    }

    /// Return a complete list of entries in `MutableData`.
    fn list_unseq_mdata_entries(
        &self,
        name: XorName,
        tag: u64,
    ) -> Box<CoreFuture<BTreeMap<Vec<u8>, Vec<u8>>>> {
        trace!("ListMDataEntries for {:?}", name);

        send_new(
            self,
            Request::ListUnseqMDataEntries {
                address: MutableDataRef::new(name, tag),
            },
        )
        .and_then(|event| {
            let res = match event {
                CoreEvent::RpcResponse(res) => res,
                _ => Err(CoreError::ReceivedUnexpectedEvent),
            };
            let result_buffer = unwrap!(res);
            let res: Response = unwrap!(deserialise(&result_buffer));
            match res {
                Response::ListUnseqMDataEntries(res) => res.map_err(CoreError::from),
                _ => Err(CoreError::ReceivedUnexpectedEvent),
            }
        })
        .into_box()
    }

    /// Return a complete list of entries in `MutableData`.
    fn list_seq_mdata_entries(
        &self,
        name: XorName,
        tag: u64,
    ) -> Box<CoreFuture<BTreeMap<Vec<u8>, Val>>> {
        trace!("ListSeqMDataEntries for {:?}", name);

        send_new(
            self,
            Request::ListSeqMDataEntries {
                address: MutableDataRef::new(name, tag),
            },
        )
        .and_then(|event| {
            let res = match event {
                CoreEvent::RpcResponse(res) => res,
                _ => Err(CoreError::ReceivedUnexpectedEvent),
            };
            let result_buffer = unwrap!(res);
            let res: Response = unwrap!(deserialise(&result_buffer));
            match res {
                Response::ListSeqMDataEntries(res) => res.map_err(CoreError::from),
                _ => Err(CoreError::ReceivedUnexpectedEvent),
            }
        })
        .into_box()
    }

    /// Return a list of keys in `MutableData` stored on the network.
    fn list_mdata_keys(&self, name: XorName, tag: u64) -> Box<CoreFuture<BTreeSet<Vec<u8>>>> {
        trace!("ListMDataKeys for {:?}", name);

        let msg_id = MessageId::new();
        send(self, msg_id, move |routing| {
            routing.list_mdata_keys(Authority::NaeManager(name), name, tag, msg_id)
        })
        .and_then(|event| match_event!(event, CoreEvent::ListMDataKeys))
        .into_box()
    }

    /// Return a list of keys in `MutableData` stored on the network.
    fn list_mdata_keys_new(&self, name: XorName, tag: u64) -> Box<CoreFuture<BTreeSet<Vec<u8>>>> {
        trace!("ListMDataKeys for {:?}", name);

        send_new(
            self,
            Request::ListMDataKeys {
                address: MutableDataRef::new(name, tag),
            },
        )
        .and_then(|event| {
            let res = match event {
                CoreEvent::RpcResponse(res) => res,
                _ => Err(CoreError::ReceivedUnexpectedEvent),
            };
            let result_buffer = unwrap!(res);
            let res: Response = unwrap!(deserialise(&result_buffer));
            match res {
                Response::ListMDataKeys(res) => res.map_err(CoreError::from),
                _ => Err(CoreError::ReceivedUnexpectedEvent),
            }
        })
        .into_box()
    }

    /// Return a list of values in a Sequenced Mutable Data
    fn list_seq_mdata_values(&self, name: XorName, tag: u64) -> Box<CoreFuture<Vec<Val>>> {
        trace!("List MDataValues for {:?}", name);

        send_new(
            self,
            Request::ListSeqMDataValues {
                address: MutableDataRef::new(name, tag),
            },
        )
        .and_then(|event| {
            let res = match event {
                CoreEvent::RpcResponse(res) => res,
                _ => Err(CoreError::ReceivedUnexpectedEvent),
            };
            let result_buffer = unwrap!(res);
            let res: Response = unwrap!(deserialise(&result_buffer));
            match res {
                Response::ListSeqMDataValues(res) => res.map_err(CoreError::from),
                _ => Err(CoreError::ReceivedUnexpectedEvent),
            }
        })
        .into_box()
    }

    /// Return the permissions set for a particular user
    fn list_mdata_user_permissions_new(
        &self,
        name: XorName,
        tag: u64,
        user: PublicKey,
    ) -> Box<CoreFuture<NewPermissionSet>> {
        trace!("GetMDataUserPermissions for {:?}", name);

        send_new(
            self,
            Request::ListMDataUserPermissions {
                address: MutableDataRef::new(name, tag),
                user: user.clone(),
            },
        )
        .and_then(|event| {
            let res = match event {
                CoreEvent::RpcResponse(res) => res,
                _ => Err(CoreError::ReceivedUnexpectedEvent),
            };
            let result_buffer = unwrap!(res);
            let res: Response = unwrap!(deserialise(&result_buffer));
            match res {
                Response::ListMDataUserPermissions(res) => res.map_err(CoreError::from),
                _ => Err(CoreError::ReceivedUnexpectedEvent),
            }
        })
        .into_box()
    }

    /// Returns a list of values in an Unsequenced Mutable Data
    fn list_unseq_mdata_values(&self, name: XorName, tag: u64) -> Box<CoreFuture<Vec<Vec<u8>>>> {
        trace!("List MDataValues for {:?}", name);

        send_new(
            self,
            Request::ListUnseqMDataValues {
                address: MutableDataRef::new(name, tag),
            },
        )
        .and_then(|event| {
            let res = match event {
                CoreEvent::RpcResponse(res) => res,
                _ => Err(CoreError::ReceivedUnexpectedEvent),
            };
            let result_buffer = unwrap!(res);
            let res: Response = unwrap!(deserialise(&result_buffer));
            match res {
                Response::ListUnseqMDataValues(res) => res.map_err(CoreError::from),
                _ => Err(CoreError::ReceivedUnexpectedEvent),
            }
        })
        .into_box()
    }

    /// Return a list of keys in `MutableData` stored on the network.
    fn list_mdata_values(&self, name: XorName, tag: u64) -> Box<CoreFuture<Vec<Value>>> {
        trace!("ListMDataValues for {:?}", name);

        let msg_id = MessageId::new();
        send(self, msg_id, move |routing| {
            routing.list_mdata_values(Authority::NaeManager(name), name, tag, msg_id)
        })
        .and_then(|event| match_event!(event, CoreEvent::ListMDataValues))
        .into_box()
    }

    /// Get a single entry from `MutableData`.
    fn get_mdata_value(&self, name: XorName, tag: u64, key: Vec<u8>) -> Box<CoreFuture<Value>> {
        trace!("GetMDataValue for {:?}", name);

        let msg_id = MessageId::new();
        send(self, msg_id, move |routing| {
            routing.get_mdata_value(Authority::NaeManager(name), name, tag, key.clone(), msg_id)
        })
        .and_then(|event| match_event!(event, CoreEvent::GetMDataValue))
        .into_box()
    }

    /// Get data from the network.
    fn get_account_info(&self) -> Box<CoreFuture<AccountInfo>> {
        trace!("Account info GET issued.");

        let dst = some_or_err!(self.cm_addr());
        let msg_id = MessageId::new();
        send(self, msg_id, move |routing| {
            routing.get_account_info(dst.clone(), msg_id)
        })
        .and_then(|event| match_event!(event, CoreEvent::GetAccountInfo))
        .into_box()
    }

    /// Return a list of permissions in `MutableData` stored on the network.
    fn list_mdata_permissions(
        &self,
        name: XorName,
        tag: u64,
    ) -> Box<CoreFuture<BTreeMap<User, PermissionSet>>> {
        trace!("ListMDataPermissions for {:?}", name);

        let msg_id = MessageId::new();
        send(self, msg_id, move |routing| {
            routing.list_mdata_permissions(Authority::NaeManager(name), name, tag, msg_id)
        })
        .and_then(|event| match_event!(event, CoreEvent::ListMDataPermissions))
        .into_box()
    }

    /// Return a list of permissions in `MutableData` stored on the network.
    fn list_mdata_permissions_new(
        &self,
        name: XorName,
        tag: u64,
    ) -> Box<CoreFuture<BTreeMap<PublicKey, NewPermissionSet>>> {
        trace!("List MDataPermissions for {:?}", name);

        send_new(
            self,
            Request::ListMDataPermissions {
                address: MutableDataRef::new(name, tag),
            },
        )
        .and_then(|event| {
            let res = match event {
                CoreEvent::RpcResponse(res) => res,
                _ => Err(CoreError::ReceivedUnexpectedEvent),
            };
            let result_buffer = unwrap!(res);
            let res: Response = unwrap!(deserialise(&result_buffer));
            match res {
                Response::ListMDataPermissions(res) => res.map_err(CoreError::from),
                _ => Err(CoreError::ReceivedUnexpectedEvent),
            }
        })
        .into_box()
    }

    /// Return a list of permissions for a particular User in MutableData.
    fn list_mdata_user_permissions(
        &self,
        name: XorName,
        tag: u64,
        user: User,
    ) -> Box<CoreFuture<PermissionSet>> {
        trace!("ListMDataUserPermissions for {:?}", name);

        let msg_id = MessageId::new();
        send(self, msg_id, move |routing| {
            let dst = Authority::NaeManager(name);
            routing.list_mdata_user_permissions(dst, name, tag, user.clone(), msg_id)
        })
        .and_then(|event| match_event!(event, CoreEvent::ListMDataUserPermissions))
        .into_box()
    }

    /// Updates or inserts a permission set for a given user
    fn set_mdata_user_permissions(
        &self,
        name: XorName,
        tag: u64,
        user: User,
        permissions: PermissionSet,
        version: u64,
    ) -> Box<CoreFuture<()>> {
        trace!("SetMDataUserPermissions for {:?}", name);

        let requester = some_or_err!(self.public_bls_key());
        let msg_id = MessageId::new();
        send_mutation(self, msg_id, move |routing, dst| {
            routing.set_mdata_user_permissions(
                dst,
                name,
                tag,
                user.clone(),
                permissions,
                version,
                msg_id,
                PublicKey::from(requester),
            )
        })
    }

    /// Updates or inserts a permissions set for a user
    fn set_mdata_user_permissions_new(
        &self,
        name: XorName,
        tag: u64,
        user: PublicKey,
        permissions: NewPermissionSet,
        version: u64,
    ) -> Box<CoreFuture<()>> {
        trace!("SetMDataUserPermissions for {:?}", name);

        send_mutation_new(
            self,
            Request::SetMDataUserPermissions {
                address: MutableDataRef::new(name, tag),
                user: user.clone(),
                permissions: permissions.clone(),
                version,
            },
        )
    }

    /// Updates or inserts a permissions set for a user
    fn del_mdata_user_permissions_new(
        &self,
        name: XorName,
        tag: u64,
        user: PublicKey,
        version: u64,
    ) -> Box<CoreFuture<()>> {
        trace!("DelMDataUserPermissions for {:?}", name);

        send_mutation_new(
            self,
            Request::DelMDataUserPermissions {
                address: MutableDataRef::new(name, tag),
                user: user.clone(),
                version,
            },
        )
    }

    /// Deletes a permission set for a given user
    fn del_mdata_user_permissions(
        &self,
        name: XorName,
        tag: u64,
        user: User,
        version: u64,
    ) -> Box<CoreFuture<()>> {
        trace!("DelMDataUserPermissions for {:?}", name);

        let requester = some_or_err!(self.public_bls_key());
        let msg_id = MessageId::new();
        send_mutation(self, msg_id, move |routing, dst| {
            routing.del_mdata_user_permissions(
                dst,
                name,
                tag,
                user.clone(),
                version,
                msg_id,
                PublicKey::from(requester),
            )
        })
    }

    /// Sends an ownership transfer request.
    fn change_mdata_owner(
        &self,
        name: XorName,
        tag: u64,
        new_owner: PublicKey,
        version: u64,
    ) -> Box<CoreFuture<()>> {
        trace!("ChangeMDataOwner for {:?}", name);

        let msg_id = MessageId::new();
        send_mutation(self, msg_id, move |routing, dst| {
            routing.change_mdata_owner(
                dst,
                name,
                tag,
                btree_set![new_owner.clone()],
                version,
                msg_id,
            )
        })
    }

    /// Fetches a list of authorised keys and version in MaidManager.
    fn list_auth_keys_and_version(
        &self,
    ) -> Box<CoreFuture<(BTreeMap<PublicKey, AppPermissions>, u64)>> {
        trace!("ListAuthKeysAndVersion");

        send_new(self, Request::ListAuthKeysAndVersion)
            .and_then(|event| {
                let res = match event {
                    CoreEvent::RpcResponse(res) => res,
                    _ => Err(CoreError::ReceivedUnexpectedEvent),
                };
                let result_buffer = unwrap!(res);
                let res: Response = unwrap!(deserialise(&result_buffer));
                match res {
                    Response::ListAuthKeysAndVersion(res) => res.map_err(CoreError::from),
                    _ => Err(CoreError::ReceivedUnexpectedEvent),
                }
            })
            .into_box()
    }

    /// Adds a new authorised key to MaidManager.
    fn ins_auth_key(
        &self,
        key: PublicKey,
        permissions: AppPermissions,
        version: u64,
    ) -> Box<CoreFuture<()>> {
        trace!("InsAuthKey ({:?})", key);

        send_mutation_new(
            self,
            Request::InsAuthKey {
                key,
                permissions,
                version,
            },
        )
    }

    /// Removes an authorised key from MaidManager.
    fn del_auth_key(&self, key: PublicKey, version: u64) -> Box<CoreFuture<()>> {
        trace!("DelAuthKey ({:?})", key);

        send_mutation_new(self, Request::DelAuthKey { key, version })
    }

    #[cfg(any(
        all(test, feature = "mock-network"),
        all(feature = "testing", feature = "mock-network")
    ))]
    #[doc(hidden)]
    fn set_network_limits(&self, max_ops_count: Option<u64>) {
        let inner = self.inner();
        inner.borrow_mut().routing.set_network_limits(max_ops_count);
    }

    #[cfg(any(
        all(test, feature = "mock-network"),
        all(feature = "testing", feature = "mock-network")
    ))]
    #[doc(hidden)]
    fn simulate_network_disconnect(&self) {
        let inner = self.inner();
        inner.borrow_mut().routing.simulate_disconnect();
    }

    #[cfg(any(
        all(test, feature = "mock-network"),
        all(feature = "testing", feature = "mock-network")
    ))]
    #[doc(hidden)]
    fn set_simulate_timeout(&self, enabled: bool) {
        let inner = self.inner();
        inner.borrow_mut().routing.set_simulate_timeout(enabled);
    }

    /// Create a new mock balance at an arbitrary address.
    #[cfg(any(
        all(test, feature = "mock-network"),
        all(feature = "testing", feature = "mock-network")
    ))]
    fn create_coin_balance(
        &self,
        coin_balance_name: &XorName,
        amount: Coins,
        owner: threshold_crypto::PublicKey,
    ) {
        let inner = self.inner();
        inner
            .borrow_mut()
            .routing
            .create_coin_balance(coin_balance_name, amount, owner);
    }
}

// TODO: Consider deprecating this struct once trait fields are stable. See
// https://github.com/nikomatsakis/fields-in-traits-rfc.
/// Struct containing fields expected by the `Client` trait. Implementers of `Client` should be
/// composed around this struct.
pub struct ClientInner<C: Client, T> {
    el_handle: Handle,
    routing: Routing,
    hooks: HashMap<MessageId, Complete<CoreEvent>>,
    cache: LruCache<XorName, ImmutableData>,
    timeout: Duration,
    joiner: Joiner,
    core_tx: CoreMsgTx<C, T>,
    net_tx: NetworkTx,
}

impl<C: Client, T> ClientInner<C, T> {
    /// Create a new `ClientInner` object.
    pub fn new(
        el_handle: Handle,
        routing: Routing,
        hooks: HashMap<MessageId, Complete<CoreEvent>>,
        cache: LruCache<XorName, ImmutableData>,
        timeout: Duration,
        joiner: Joiner,
        core_tx: CoreMsgTx<C, T>,
        net_tx: NetworkTx,
    ) -> ClientInner<C, T> {
        ClientInner {
            el_handle,
            routing,
            hooks,
            cache,
            timeout,
            joiner,
            core_tx,
            net_tx,
        }
    }
}

/// Spawn a routing thread and run the routing event loop.
pub fn spawn_routing_thread<C, T>(
    routing_rx: Receiver<Event>,
    core_tx: CoreMsgTx<C, T>,
    net_tx: NetworkTx,
) -> Joiner
where
    C: Client,
    T: 'static,
{
    thread::named("Routing Event Loop", move || {
        routing_event_loop::run(&routing_rx, core_tx, &net_tx)
    })
}

/// Set up routing given a Client `full_id` and optional `config` and connect to the network.
pub fn setup_routing(
    full_id: Option<FullId>,
    config: Option<BootstrapConfig>,
) -> Result<(Routing, Receiver<Event>), CoreError> {
    let (routing_tx, routing_rx) = mpsc::channel();
    let routing = Routing::new(
        routing_tx,
        full_id,
        config,
        Duration::from_secs(REQUEST_TIMEOUT_SECS),
    )?;

    trace!("Waiting to get connected to the Network...");
    match routing_rx.recv_timeout(Duration::from_secs(CONNECTION_TIMEOUT_SECS)) {
        Ok(Event::Connected) => (),
        Ok(Event::Terminate) => {
            // TODO: Consider adding a separate error type for this
            return Err(CoreError::from(
                "Could not connect to the SAFE Network".to_string(),
            ));
        }
        Err(RecvTimeoutError::Timeout) => {
            return Err(CoreError::RequestTimeout);
        }
        x => {
            warn!("Could not connect to the Network. Unexpected: {:?}", x);
            // TODO: we should return more descriptive error here
            return Err(CoreError::OperationAborted);
        }
    }
    trace!("Connected to the Network.");

    Ok((routing, routing_rx))
}

fn send_new(client: &impl Client, request: Request) -> Box<CoreFuture<CoreEvent>> {
    let dst = some_or_err!(client.cm_addr());
    let request = client.compose_message(request);
    send(client, request.message_id(), move |routing| {
        routing.send(dst.clone(), &unwrap!(serialise(&request)))
    })
}

/// Send a request and return a future that resolves to the response.
fn send<F>(client: &impl Client, msg_id: MessageId, req: F) -> Box<CoreFuture<CoreEvent>>
where
    F: Fn(&mut Routing) -> Result<(), InterfaceError> + 'static,
{
    let inner = Rc::downgrade(&client.inner());
    let func = move |_| {
        if let Some(inner) = inner.upgrade() {
            if let Err(error) = req(&mut inner.borrow_mut().routing) {
                return future::err(CoreError::from(error)).into_box();
            }

            let (hook, rx) = oneshot::channel();
            let _ = inner.borrow_mut().hooks.insert(msg_id, hook);

            let rx = rx.map_err(|_| CoreError::OperationAborted);
            let rx = setup_timeout_and_retry_delay(&inner, msg_id, rx);
            let rx = rx.map(|event| {
                if let CoreEvent::RateLimitExceeded = event {
                    Loop::Continue(())
                } else {
                    Loop::Break(event)
                }
            });
            rx.into_box()
        } else {
            future::err(CoreError::OperationAborted).into_box()
        }
    };

    future::loop_fn((), func).into_box()
}

/// Sends a mutation request to a new routing.
fn send_mutation_new(client: &impl Client, req: Request) -> Box<CoreFuture<()>> {
    let message = client.compose_message(req);

    send_mutation(client, message.message_id(), move |routing, dst| {
        routing.send(dst, &unwrap!(serialise(&message)))
    })
}

/// Sends a mutation request.
fn send_mutation<F>(client: &impl Client, msg_id: MessageId, req: F) -> Box<CoreFuture<()>>
where
    F: Fn(&mut Routing, Authority<XorName>) -> Result<(), InterfaceError> + 'static,
{
    let dst = some_or_err!(client.cm_addr());

    send(client, msg_id, move |routing| req(routing, dst.clone()))
        .and_then(|event| match event {
            CoreEvent::RpcResponse(res) => {
                let response_buffer = unwrap!(res);
                let response: Response = unwrap!(deserialise(&response_buffer));
                match response {
<<<<<<< HEAD
                    Response::TransferCoins(res)
                    | Response::InsAuthKey(res)
                    | Response::DelAuthKey(res)
                    | Response::PutUnseqMData(res)
                    | Response::DeleteMData(res)
                    | Response::SetMDataUserPermissions(res)
                    | Response::DelMDataUserPermissions(res)
                    | Response::MutateSeqMDataEntries(res)
                    | Response::MutateUnseqMDataEntries(res)
                    | Response::PutSeqMData(res) => res.map_err(CoreError::from),
=======
                    // IData
                    Response::PutUnpubIData { res, .. }
                    | Response::DeleteUnpubIData { res, .. }
                    // MData
                    | Response::PutUnseqMData { res, .. }
                    | Response::PutSeqMData { res, .. }
                    | Response::DeleteMData { res, .. } => res.map_err(CoreError::from),
>>>>>>> ac0308a6
                    _ => Err(CoreError::ReceivedUnexpectedEvent),
                }
            }
            CoreEvent::Mutation(res) => res,
            _ => Err(CoreError::ReceivedUnexpectedEvent),
        })
        .into_box()
}

fn setup_timeout_and_retry_delay<C, T, F>(
    inner: &Rc<RefCell<ClientInner<C, T>>>,
    msg_id: MessageId,
    future: F,
) -> Box<CoreFuture<CoreEvent>>
where
    C: Client,
    F: Future<Item = CoreEvent, Error = CoreError> + 'static,
    T: 'static,
{
    // Delay after rate limit exceeded.
    let inner_weak = Rc::downgrade(inner);
    let future = future.and_then(move |event| {
        if let CoreEvent::RateLimitExceeded = event {
            if let Some(inner) = inner_weak.upgrade() {
                let delay = Duration::from_millis(RETRY_DELAY_MS);
                let fut = timeout(delay, &inner.borrow().el_handle).or_else(move |_| Ok(event));
                return Either::A(fut);
            }
        }

        Either::B(future::ok(event))
    });

    // Fail if no response received within the timeout.
    let duration = inner.borrow().timeout;
    let inner_weak = Rc::downgrade(inner);
    let timeout = timeout(duration, &inner.borrow().el_handle).then(move |result| {
        if let Some(inner) = inner_weak.upgrade() {
            let _ = inner.borrow_mut().hooks.remove(&msg_id);
        }

        result
    });

    future
        .select(timeout)
        .then(|result| match result {
            Ok((a, _)) => Ok(a),
            Err((a, _)) => Err(a),
        })
        .into_box()
}

// Create a future that resolves into `CoreError::RequestTimeout` after the given time interval.
fn timeout(duration: Duration, handle: &Handle) -> TimeoutFuture {
    let timeout = match Timeout::new(duration, handle) {
        Ok(timeout) => timeout,
        Err(err) => {
            return Either::A(future::err(CoreError::Unexpected(format!(
                "Timeout create error: {:?}",
                err
            ))));
        }
    };

    fn map_result(result: io::Result<()>) -> Result<CoreEvent, CoreError> {
        match result {
            Ok(()) => Err(CoreError::RequestTimeout),
            Err(err) => Err(CoreError::Unexpected(format!(
                "Timeout fire error {:?}",
                err
            ))),
        }
    }

    Either::B(timeout.then(map_result))
}

type TimeoutFuture = Either<
    FutureResult<CoreEvent, CoreError>,
    Then<Timeout, Result<CoreEvent, CoreError>, fn(io::Result<()>) -> Result<CoreEvent, CoreError>>,
>;

#[cfg(test)]
mod tests {
    use super::*;
    use crate::utils::test_utils::random_client;
<<<<<<< HEAD
    use safe_nd::mutable_data::Action;
    use safe_nd::{Coins, Error, XorName as SndXorName};
    use std::str::FromStr;
=======
    use safe_nd::{Error as SndError, XorName as SndXorName};

    // Test putting, getting, and deleting unpub idata.
    #[test]
    pub fn unpub_idata_test() {
        random_client(move |client| {
            let client2 = client.clone();
            let client3 = client.clone();
            let client4 = client.clone();
            let client5 = client.clone();

            let data =
                UnpubImmutableData::new(Default::default(), unwrap!(client.public_bls_key()));
            let name = *data.name();

            client
                // Get inexistant idata
                .get_unpub_idata(name)
                .then(|res| -> Result<(), CoreError> {
                    match res {
                        Ok(_) => panic!("Idata should not exist yet"),
                        Err(CoreError::NewRoutingClientError(SndError::NoSuchData)) => Ok(()),
                        Err(e) => panic!("Unexpected: {:?}", e),
                    }
                })
                .and_then(move |_| {
                    // Put idata
                    client2.put_unpub_idata(data.clone())
                })
                .and_then(move |_| {
                    // Fetch idata
                    client3.get_unpub_idata(name).map(move |fetched_data| {
                        assert_eq!(*fetched_data.name(), name);
                    })
                })
                .and_then(move |()| {
                    // Delete idata
                    client4.del_unpub_idata(name)
                })
                .and_then(move |()| {
                    // Make sure idata was deleted
                    client5.get_unpub_idata(name)
                })
                .then(|res| -> Result<(), CoreError> {
                    match res {
                        Ok(_) => panic!("Idata still exists after deletion"),
                        Err(CoreError::NewRoutingClientError(SndError::NoSuchData)) => Ok(()),
                        Err(e) => panic!("Unexpected: {:?}", e),
                    }
                })
        });
    }
>>>>>>> ac0308a6

    // 1. Create unseq. mdata with some entries and perms and put it on the network
    // 2. Fetch the shell version, entries, keys, values anv verify them
    // 3. Fetch the entire. data object and verify
    #[test]
    pub fn unseq_mdata_test() {
        let _ = random_client(move |client| {
            let client2 = client.clone();
            let client3 = client.clone();
            let client4 = client.clone();
            let client5 = client.clone();
            let client6 = client.clone();

            let name = XorName(rand::random());
            let tag = 15001;
            let mut entries: BTreeMap<Vec<u8>, Vec<u8>> = Default::default();
            let mut permissions: BTreeMap<_, _> = Default::default();
            let permission_set = NewPermissionSet::new().allow(Action::Read);
            let _ = permissions.insert(
                PublicKey::Bls(unwrap!(client.public_bls_key())),
                permission_set.clone(),
            );
            let _ = entries.insert(b"key".to_vec(), b"value".to_vec());
            let entries_keys = entries.keys().cloned().collect();
            let entries_values: Vec<Vec<u8>> = entries.values().cloned().collect();

            let data = UnseqMutableData::new_with_data(
                name,
                tag,
                entries.clone(),
                permissions,
                unwrap!(client.public_bls_key()),
            );
            client
                .put_unseq_mutable_data(data.clone())
                .and_then(move |_| {
                    println!("Put unseq. MData successfully");

                    client3
                        .get_mdata_version_new(name, tag)
                        .map(move |version| assert_eq!(version, 0))
                })
                .and_then(move |_| {
                    client4
                        .list_unseq_mdata_entries(name, tag)
                        .map(move |fetched_entries| {
                            assert_eq!(fetched_entries, entries);
                        })
                })
                .and_then(move |_| {
                    client5
                        .list_mdata_keys_new(name, tag)
                        .map(move |keys| assert_eq!(keys, entries_keys))
                })
                .and_then(move |_| {
                    client6
                        .list_unseq_mdata_values(name, tag)
                        .map(move |values| assert_eq!(values, entries_values))
                })
                .and_then(move |_| {
                    client2
                        .get_unseq_mdata(*data.name(), data.tag())
                        .map(move |fetched_data| {
                            assert_eq!(fetched_data.name(), data.name());
                            assert_eq!(fetched_data.tag(), data.tag());
                            fetched_data
                        })
                })
                .then(|res| res)
        });
    }

    // 1. Create an put seq. mdata on the network with some entries and permissions.
    // 2. Fetch the shell version, entries, keys, values anv verify them
    // 3. Fetch the entire. data object and verify
    #[test]
    pub fn seq_mdata_test() {
        let _ = random_client(move |client| {
            let client2 = client.clone();
            let client3 = client.clone();
            let client4 = client.clone();
            let client5 = client.clone();
            let client6 = client.clone();

            let name = XorName(rand::random());
            let tag = 15001;
            let mut entries: BTreeMap<Vec<u8>, Val> = Default::default();
            let _ = entries.insert(b"key".to_vec(), Val::new(b"value".to_vec(), 0));
            let entries_keys = entries.keys().cloned().collect();
            let entries_values: Vec<Val> = entries.values().cloned().collect();
            let mut permissions: BTreeMap<_, _> = Default::default();
            let permission_set = NewPermissionSet::new().allow(Action::Read);
            let _ = permissions.insert(
                PublicKey::Bls(unwrap!(client.public_bls_key())),
                permission_set.clone(),
            );
            let data = SeqMutableData::new_with_data(
                name,
                tag,
                entries.clone(),
                permissions,
                unwrap!(client.public_bls_key()),
            );
            client
                .put_seq_mutable_data(data.clone())
                .and_then(move |_| {
                    println!("Put seq. MData successfully");

                    client4
                        .list_seq_mdata_entries(name, tag)
                        .map(move |fetched_entries| {
                            assert_eq!(fetched_entries, entries);
                        })
                })
                .and_then(move |_| {
                    client3
                        .get_seq_mdata_shell(name, tag)
                        .map(move |mdata_shell| {
                            assert_eq!(*mdata_shell.name(), name);
                            assert_eq!(mdata_shell.tag(), tag);
                            assert_eq!(mdata_shell.entries().len(), 0);
                        })
                })
                .and_then(move |_| {
                    client5
                        .list_mdata_keys_new(name, tag)
                        .map(move |keys| assert_eq!(keys, entries_keys))
                })
                .and_then(move |_| {
                    client6
                        .list_seq_mdata_values(name, tag)
                        .map(move |values| assert_eq!(values, entries_values))
                })
                .and_then(move |_| {
                    client2.get_seq_mdata(name, tag).map(move |fetched_data| {
                        assert_eq!(fetched_data.name(), data.name());
                        assert_eq!(fetched_data.tag(), data.tag());
                        assert_eq!(fetched_data.entries().len(), 1);
                        fetched_data
                    })
                })
                .then(|res| res)
        });
    }

    // 1. Put seq. mdata on the network and then delete it
    // 2. Try getting the data object. It should panic
    #[test]
    pub fn del_seq_mdata_test() {
        let _ = random_client(move |client| {
            let client2 = client.clone();
            let client3 = client.clone();
            let name = SndXorName(rand::random());
            let tag = 15001;
            let mdataref = MutableDataRef::new(name, tag);
            let data = SeqMutableData::new_with_data(
                name,
                tag,
                Default::default(),
                Default::default(),
                unwrap!(client.public_bls_key()),
            );

            client
                .put_seq_mutable_data(data.clone())
                .and_then(move |_| {
                    client2.delete_mdata(mdataref).map(move |result| {
                        assert_eq!(result, ());
                    })
                })
                .then(move |_| {
                    client3
                        .get_unseq_mdata(*data.name(), data.tag())
                        .then(move |res| {
                            match res {
                                Err(CoreError::NewRoutingClientError(Error::NoSuchData)) => (),
                                _ => panic!("Unexpected success"),
                            }
                            Ok::<_, Error>(())
                        })
                })
        });
    }

    // 1. Put unseq. mdata on the network and then delete it
    // 2. Try getting the data object. It should panic
    #[test]
    pub fn del_unseq_mdata_test() {
        random_client(move |client| {
            let client2 = client.clone();
            let client3 = client.clone();
            let name = SndXorName(rand::random());
            let tag = 15001;
            let mdataref = MutableDataRef::new(name, tag);
            let data = UnseqMutableData::new_with_data(
                name,
                tag,
                Default::default(),
                Default::default(),
                unwrap!(client.public_bls_key()),
            );

            client
                .put_unseq_mutable_data(data.clone())
                .and_then(move |_| {
                    client2.delete_mdata(mdataref).and_then(move |result| {
                        assert_eq!(result, ());
                        Ok(())
                    })
                })
                .then(move |_| {
                    client3
                        .get_unseq_mdata(*data.name(), data.tag())
                        .then(move |res| {
                            match res {
                                Err(CoreError::NewRoutingClientError(Error::NoSuchData)) => (),
                                _ => panic!("Unexpected success"),
                            }
                            Ok::<_, Error>(())
                        })
                })
        });
    }

    // 1. Create 2 accounts with 2 wallets (A and B).
    // 2. Try to request balance of wallet A from account B. This request should fail.
    // 3. Try to transfer balance from wallet A to wallet B using account B. This request should fail. -- TODO
    // 4. Try to request transaction from wallet A using account B. This request should succeed (because transactions are always open).
    #[test]
    fn coin_permissions() {
        let wallet1 = random_client(move |client| {
            let name: XorName = new_rand::random();
            client.create_coin_balance(
                &name,
                unwrap!(Coins::from_str("1000.0")),
                unwrap!(client.public_bls_key()),
            );
            Ok::<_, Error>(name)
        });

        random_client(move |client| {
            let c2 = client.clone();

            client
                .get_balance(wallet1)
                .then(move |res| {
                    match res {
                        Err(CoreError::NewRoutingClientError(Error::AccessDenied)) => (),
                        res => panic!("Unexpected result: {:?}", res),
                    }

                    c2.get_transaction(wallet1, 1)
                })
                .then(move |res| {
                    match res {
                        Ok(Transaction::NoSuchTransaction) => (),
                        res => panic!("Unexpected result: {:?}", res),
                    }
                    Ok::<_, Error>(())
                })
        });
    }

    // 1. Create 2 accounts with 2 wallets.
    // 2. Transfer 5 coins from wallet A to wallet B.
    // 3. Check that the balance of wallet A is credited for 5 coins and the balance of
    //    wallet B is debited for 5 coins.
    #[test]
    fn coin_balance_transfer() {
        let wallet1 = random_client(move |client| {
            let name: XorName = new_rand::random();
            client.create_coin_balance(
                &name,
                unwrap!(Coins::from_str("0.0")),
                unwrap!(client.public_bls_key()),
            );
            Ok::<_, Error>(name)
        });

        random_client(move |client| {
            let wallet2 = new_rand::random();
            client.create_coin_balance(
                &wallet2,
                unwrap!(Coins::from_str("100.0")),
                unwrap!(client.public_bls_key()),
            );

            let c2 = client.clone();
            let c3 = client.clone();

            client
                .get_balance(wallet2)
                .and_then(move |orig_balance| {
                    c2.transfer_coins(wallet2, wallet1, unwrap!(Coins::from_str("5.0")), None)
                        .map(move |_| orig_balance)
                })
                .and_then(move |orig_balance| {
                    c3.get_balance(wallet2)
                        .map(move |new_balance| (new_balance, orig_balance))
                })
                .and_then(move |(new_balance, orig_balance)| {
                    assert_eq!(
                        new_balance,
                        unwrap!(orig_balance.checked_sub(unwrap!(Coins::from_str("5.0")))),
                    );
                    // TODO check the transaction
                    // TODO check the other wallet balance has been incremented
                    Ok(())
                })
        });
    }

    // 1. Create a client that PUTs some mdata on the network
    // 2. Create a different client that tries to delete the data. It should panic.
    #[test]
    pub fn del_unseq_mdata_permission_test() {
        let name = SndXorName(rand::random());
        let tag = 15001;
        let mdataref = MutableDataRef::new(name, tag);

        random_client(move |client| {
            let data = UnseqMutableData::new_with_data(
                name,
                tag,
                Default::default(),
                Default::default(),
                unwrap!(client.public_bls_key()),
            );

            client.put_unseq_mutable_data(data.clone()).then(|res| res)
        });

        random_client(move |client| {
            client.delete_mdata(mdataref).then(|res| {
                match res {
                    Err(CoreError::NewRoutingClientError(Error::AccessDenied)) => (),
                    res => panic!("Unexpected result: {:?}", res),
                }
                Ok::<_, Error>(())
            })
        });
    }

    // 1. Create a mutable data with some permissions and store it on the network.
    // 2. Modify the permissions of a user in the permission set.
    // 3. Fetch the list of permissions and verify the edit.
    // 4. Delete a user's permissions from the permission set and verify the deletion.
    #[test]
    pub fn mdata_permissions_test() {
        random_client(|client| {
            let client2 = client.clone();
            let client3 = client.clone();
            let client4 = client.clone();
            let client5 = client.clone();
            let name = XorName(rand::random());
            let tag = 15001;
            let mut permissions: BTreeMap<_, _> = Default::default();
            let permission_set = NewPermissionSet::new()
                .allow(Action::Read)
                .allow(Action::Insert)
                .allow(Action::ManagePermissions);
            let user = PublicKey::Bls(unwrap!(client.public_bls_key()));
            let user2 = user.clone();
            let random_user = PublicKey::Bls(threshold_crypto::SecretKey::random().public_key());
            let _ = permissions.insert(user.clone(), permission_set.clone());
            let _ = permissions.insert(random_user.clone(), permission_set.clone());
            let data = SeqMutableData::new_with_data(
                name,
                tag,
                Default::default(),
                permissions,
                unwrap!(client.public_bls_key()),
            );
            client
                .put_seq_mutable_data(data.clone())
                .and_then(move |_| {
                    println!("Put seq. MData successfully");

                    Ok(())
                })
                .and_then(move |_| {
                    let new_perm_set = NewPermissionSet::new()
                        .allow(Action::ManagePermissions)
                        .allow(Action::Read);
                    client2
                        .set_mdata_user_permissions_new(name, tag, user, new_perm_set, 1)
                        .and_then(|_| Ok(()))
                })
                .and_then(move |_| {
                    println!("Modified user permissions");

                    client3
                        .list_mdata_user_permissions_new(name, tag, user2)
                        .and_then(|permissions| {
                            assert!(!permissions.is_allowed(Action::Insert));
                            assert!(permissions.is_allowed(Action::Read));
                            assert!(permissions.is_allowed(Action::ManagePermissions));
                            println!("Verified new permissions");

                            Ok(())
                        })
                })
                .and_then(move |_| {
                    client4
                        .del_mdata_user_permissions_new(name, tag, random_user, 2)
                        .and_then(|_| Ok(()))
                })
                .and_then(move |_| {
                    println!("Deleted permissions");
                    client5
                        .list_mdata_permissions_new(name, tag)
                        .and_then(|permissions| {
                            assert_eq!(permissions.len(), 1);
                            println!("Permission set verified");
                            Ok(())
                        })
                })
        })
    }

    // 1. Create a mutable data and store it on the network
    // 2. Create some entry actions and mutate the data on the network.
    // 3. List the entries and verify that the mutation was applied.
    // 4. Fetch a value for a particular key and verify
    #[test]
    pub fn mdata_mutations_test() {
        random_client(|client| {
            let client2 = client.clone();
            let client3 = client.clone();
            let client4 = client.clone();
            let client5 = client.clone();
            let name = XorName(rand::random());
            let tag = 15001;
            let mut permissions: BTreeMap<_, _> = Default::default();
            let permission_set = NewPermissionSet::new()
                .allow(Action::Read)
                .allow(Action::Insert)
                .allow(Action::Update)
                .allow(Action::Delete);
            let user = PublicKey::Bls(unwrap!(client.public_bls_key()));
            let _ = permissions.insert(user.clone(), permission_set.clone());
            let mut entries: BTreeMap<Vec<u8>, Val> = Default::default();
            let _ = entries.insert(b"key1".to_vec(), Val::new(b"value".to_vec(), 0));
            let _ = entries.insert(b"key2".to_vec(), Val::new(b"value".to_vec(), 0));
            let data = SeqMutableData::new_with_data(
                name,
                tag,
                entries.clone(),
                permissions,
                unwrap!(client.public_bls_key()),
            );
            client
                .put_seq_mutable_data(data.clone())
                .and_then(move |_| {
                    println!("Put seq. MData successfully");

                    client2
                        .list_seq_mdata_entries(name, tag)
                        .map(move |fetched_entries| {
                            assert_eq!(fetched_entries, entries);
                        })
                })
                .and_then(move |_| {
                    let mut entry_actions: BTreeMap<Vec<u8>, SeqEntryAction> = Default::default();
                    let _ = entry_actions.insert(
                        b"key1".to_vec(),
                        SeqEntryAction::Update(Val::new(b"newValue".to_vec(), 1)),
                    );
                    let _ = entry_actions.insert(b"key2".to_vec(), SeqEntryAction::Del(1));
                    let _ = entry_actions.insert(
                        b"key3".to_vec(),
                        SeqEntryAction::Ins(Val::new(b"value".to_vec(), 0)),
                    );

                    client3
                        .mutate_seq_mdata_entries(name, tag, entry_actions.clone())
                        .and_then(|_| Ok(()))
                })
                .and_then(move |_| {
                    client4
                        .list_seq_mdata_entries(name, tag)
                        .map(move |fetched_entries| {
                            let mut expected_entries: BTreeMap<_, _> = Default::default();
                            let _ = expected_entries
                                .insert(b"key1".to_vec(), Val::new(b"newValue".to_vec(), 1));
                            let _ = expected_entries
                                .insert(b"key3".to_vec(), Val::new(b"value".to_vec(), 0));
                            assert_eq!(fetched_entries, expected_entries);
                        })
                })
                .and_then(move |_| {
                    client5
                        .get_seq_mdata_value(name, tag, b"key1".to_vec())
                        .and_then(|fetched_value| {
                            assert_eq!(fetched_value, Val::new(b"newValue".to_vec(), 1));
                            Ok(())
                        })
                })
        });

        random_client(|client| {
            let client2 = client.clone();
            let client3 = client.clone();
            let client4 = client.clone();
            let client5 = client.clone();
            let name = XorName(rand::random());
            let tag = 15001;
            let mut permissions: BTreeMap<_, _> = Default::default();
            let permission_set = NewPermissionSet::new()
                .allow(Action::Read)
                .allow(Action::Insert)
                .allow(Action::Update)
                .allow(Action::Delete);
            let user = PublicKey::Bls(unwrap!(client.public_bls_key()));
            let _ = permissions.insert(user.clone(), permission_set.clone());
            let mut entries: BTreeMap<Vec<u8>, Vec<u8>> = Default::default();
            let _ = entries.insert(b"key1".to_vec(), b"value".to_vec());
            let _ = entries.insert(b"key2".to_vec(), b"value".to_vec());
            let data = UnseqMutableData::new_with_data(
                name,
                tag,
                entries.clone(),
                permissions,
                unwrap!(client.public_bls_key()),
            );
            client
                .put_unseq_mutable_data(data.clone())
                .and_then(move |_| {
                    println!("Put unseq. MData successfully");

                    client2
                        .list_unseq_mdata_entries(name, tag)
                        .map(move |fetched_entries| {
                            assert_eq!(fetched_entries, entries);
                        })
                })
                .and_then(move |_| {
                    let mut entry_actions: BTreeMap<Vec<u8>, UnseqEntryAction> = Default::default();
                    let _ = entry_actions.insert(
                        b"key1".to_vec(),
                        UnseqEntryAction::Update(b"newValue".to_vec()),
                    );
                    let _ = entry_actions.insert(b"key2".to_vec(), UnseqEntryAction::Del);
                    let _ = entry_actions
                        .insert(b"key3".to_vec(), UnseqEntryAction::Ins(b"value".to_vec()));

                    client3
                        .mutate_unseq_mdata_entries(name, tag, entry_actions.clone())
                        .and_then(|_| Ok(()))
                })
                .and_then(move |_| {
                    client4
                        .list_unseq_mdata_entries(name, tag)
                        .map(move |fetched_entries| {
                            let mut expected_entries: BTreeMap<_, _> = Default::default();
                            let _ = expected_entries.insert(b"key1".to_vec(), b"newValue".to_vec());
                            let _ = expected_entries.insert(b"key3".to_vec(), b"value".to_vec());
                            assert_eq!(fetched_entries, expected_entries);
                        })
                })
                .and_then(move |_| {
                    client5
                        .get_unseq_mdata_value(name, tag, b"key1".to_vec())
                        .and_then(|fetched_value| {
                            assert_eq!(fetched_value, b"newValue".to_vec());
                            Ok(())
                        })
                })
        });
    }
}<|MERGE_RESOLUTION|>--- conflicted
+++ resolved
@@ -53,15 +53,12 @@
     MutableData as NewMutableData, MutableDataRef, PermissionSet as NewPermissionSet,
     SeqEntryAction, SeqMutableData, UnseqEntryAction, UnseqMutableData, Value as Val,
 };
-<<<<<<< HEAD
 use safe_nd::request::Request;
 use safe_nd::response::{Response, Transaction};
-use safe_nd::{AppPermissions, Coins, ImmutableData, Message, MessageId, PublicKey, XorName};
-=======
-use safe_nd::request::{Request, Requester};
-use safe_nd::response::Response;
-use safe_nd::{MessageId as NewMessageId, UnpubImmutableData, XorName as NewXorName};
->>>>>>> ac0308a6
+use safe_nd::{
+    AppPermissions, Coins, ImmutableData, Message, MessageId, PublicKey, UnpubImmutableData,
+    XorName,
+};
 use std::cell::RefCell;
 use std::collections::{BTreeMap, BTreeSet, HashMap};
 use std::io;
@@ -239,77 +236,23 @@
     }
 
     /// Get unpublished immutable data from the network.
-    fn get_unpub_idata(&self, name: NewXorName) -> Box<CoreFuture<UnpubImmutableData>> {
+    fn get_unpub_idata(&self, name: XorName) -> Box<CoreFuture<UnpubImmutableData>> {
         trace!("Fetch Unpublished Immutable Data");
 
-        let requester = some_or_err!(self.public_bls_key());
-        let client = Authority::Client {
-            client_id: *some_or_err!(self.full_id()).public_id(),
-            proxy_node_name: rand::random(),
-        };
-        send(self, move |routing, msg_id| {
-            let request = Request::GetUnpubIData {
-                address: name,
-                requester: Requester::Key(requester),
-                message_id: msg_id.to_new(),
-            };
-            routing.send(
-                client,
-                Authority::NaeManager(XorName::from_new(name)),
-                &unwrap!(serialise(&request)),
-            )
-        })
-        .and_then(|event| {
-            let res = match event {
-                CoreEvent::RpcResponse(res) => res,
-                _ => Err(CoreError::ReceivedUnexpectedEvent),
-            };
-            let result_buffer = unwrap!(res);
-            let res: Response = unwrap!(deserialise(&result_buffer));
-            match res {
-                Response::GetUnpubIData { res, .. } => res.map_err(CoreError::from),
-                _ => Err(CoreError::ReceivedUnexpectedEvent),
-            }
-        })
-        .into_box()
-    }
-
-    /// Put unpublished immutable data to the network.
-    fn put_unpub_idata(&self, data: UnpubImmutableData) -> Box<CoreFuture<()>> {
-        trace!("Put Unpublished IData at {:?}", data.name());
-
-        let requester = some_or_err!(self.public_bls_key());
-        let client = Authority::Client {
-            client_id: *some_or_err!(self.full_id()).public_id(),
-            proxy_node_name: rand::random(),
-        };
-        send_mutation(self, move |routing, dst, message_id| {
-            let request = Request::PutUnpubIData {
-                data: data.clone(),
-                requester: Requester::Key(requester),
-                message_id: message_id.to_new(),
-            };
-            routing.send(client, dst, &unwrap!(serialise(&request)))
-        })
-    }
-
-    /// Delete unpublished immutable data from the network.
-    fn del_unpub_idata(&self, name: NewXorName) -> Box<CoreFuture<()>> {
-        trace!("Delete Unpublished IData at {:?}", name);
-
-        let requester = some_or_err!(self.public_bls_key());
-        let client = Authority::Client {
-            client_id: *some_or_err!(self.full_id()).public_id(),
-            proxy_node_name: rand::random(),
-        };
-        send_mutation(self, move |routing, dst, message_id| {
-            let request = Request::DeleteUnpubIData {
-                address: name,
-                requester: Requester::Key(requester),
-                message_id: message_id.to_new(),
-            };
-            routing.send(client, dst, &unwrap!(serialise(&request)))
-        })
+        send_new(self, Request::GetUnpubIData { address: name })
+            .and_then(|event| {
+                let res = match event {
+                    CoreEvent::RpcResponse(res) => res,
+                    _ => Err(CoreError::ReceivedUnexpectedEvent),
+                };
+                let result_buffer = unwrap!(res);
+                let res: Response = unwrap!(deserialise(&result_buffer));
+                match res {
+                    Response::GetUnpubIData(res) => res.map_err(CoreError::from),
+                    _ => Err(CoreError::ReceivedUnexpectedEvent),
+                }
+            })
+            .into_box()
     }
 
     /// Put `MutableData` onto the network.
@@ -375,6 +318,18 @@
             }
         })
         .into_box()
+    }
+
+    /// Put unpublished immutable data to the network.
+    fn put_unpub_idata(&self, data: UnpubImmutableData) -> Box<CoreFuture<()>> {
+        trace!("Put Unpublished IData at {:?}", data.name());
+        send_mutation_new(self, Request::PutUnpubIData { data })
+    }
+
+    /// Delete unpublished immutable data from the network.
+    fn del_unpub_idata(&self, name: XorName) -> Box<CoreFuture<()>> {
+        trace!("Delete Unpublished IData at {:?}", name);
+        send_mutation_new(self, Request::DeleteUnpubIData { address: name })
     }
 
     /// Get a transaction.
@@ -1362,8 +1317,9 @@
                 let response_buffer = unwrap!(res);
                 let response: Response = unwrap!(deserialise(&response_buffer));
                 match response {
-<<<<<<< HEAD
-                    Response::TransferCoins(res)
+                    Response::PutUnpubIData(res)
+                    | Response::DeleteUnpubIData(res)
+                    | Response::TransferCoins(res)
                     | Response::InsAuthKey(res)
                     | Response::DelAuthKey(res)
                     | Response::PutUnseqMData(res)
@@ -1373,15 +1329,6 @@
                     | Response::MutateSeqMDataEntries(res)
                     | Response::MutateUnseqMDataEntries(res)
                     | Response::PutSeqMData(res) => res.map_err(CoreError::from),
-=======
-                    // IData
-                    Response::PutUnpubIData { res, .. }
-                    | Response::DeleteUnpubIData { res, .. }
-                    // MData
-                    | Response::PutUnseqMData { res, .. }
-                    | Response::PutSeqMData { res, .. }
-                    | Response::DeleteMData { res, .. } => res.map_err(CoreError::from),
->>>>>>> ac0308a6
                     _ => Err(CoreError::ReceivedUnexpectedEvent),
                 }
             }
@@ -1469,12 +1416,9 @@
 mod tests {
     use super::*;
     use crate::utils::test_utils::random_client;
-<<<<<<< HEAD
     use safe_nd::mutable_data::Action;
-    use safe_nd::{Coins, Error, XorName as SndXorName};
+    use safe_nd::{Coins, Error, XorName};
     use std::str::FromStr;
-=======
-    use safe_nd::{Error as SndError, XorName as SndXorName};
 
     // Test putting, getting, and deleting unpub idata.
     #[test]
@@ -1495,7 +1439,7 @@
                 .then(|res| -> Result<(), CoreError> {
                     match res {
                         Ok(_) => panic!("Idata should not exist yet"),
-                        Err(CoreError::NewRoutingClientError(SndError::NoSuchData)) => Ok(()),
+                        Err(CoreError::NewRoutingClientError(Error::NoSuchData)) => Ok(()),
                         Err(e) => panic!("Unexpected: {:?}", e),
                     }
                 })
@@ -1520,13 +1464,12 @@
                 .then(|res| -> Result<(), CoreError> {
                     match res {
                         Ok(_) => panic!("Idata still exists after deletion"),
-                        Err(CoreError::NewRoutingClientError(SndError::NoSuchData)) => Ok(()),
+                        Err(CoreError::NewRoutingClientError(Error::NoSuchData)) => Ok(()),
                         Err(e) => panic!("Unexpected: {:?}", e),
                     }
                 })
         });
     }
->>>>>>> ac0308a6
 
     // 1. Create unseq. mdata with some entries and perms and put it on the network
     // 2. Fetch the shell version, entries, keys, values anv verify them
@@ -1679,7 +1622,7 @@
         let _ = random_client(move |client| {
             let client2 = client.clone();
             let client3 = client.clone();
-            let name = SndXorName(rand::random());
+            let name = XorName(rand::random());
             let tag = 15001;
             let mdataref = MutableDataRef::new(name, tag);
             let data = SeqMutableData::new_with_data(
@@ -1718,7 +1661,7 @@
         random_client(move |client| {
             let client2 = client.clone();
             let client3 = client.clone();
-            let name = SndXorName(rand::random());
+            let name = XorName(rand::random());
             let tag = 15001;
             let mdataref = MutableDataRef::new(name, tag);
             let data = UnseqMutableData::new_with_data(
@@ -1843,7 +1786,7 @@
     // 2. Create a different client that tries to delete the data. It should panic.
     #[test]
     pub fn del_unseq_mdata_permission_test() {
-        let name = SndXorName(rand::random());
+        let name = XorName(rand::random());
         let tag = 15001;
         let mdataref = MutableDataRef::new(name, tag);
 

--- conflicted
+++ resolved
@@ -189,15 +189,13 @@
     extern crate rand;
 
     use super::*;
-    use std::sync::{Mutex, Arc, mpsc};
+    use std::sync::{Mutex, Arc};
     use types::*;
     use Facade;
     use Action;
     use RoutingError;
-    use routing_node::RoutingNode;
     use maidsafe_types::Random;
     use maidsafe_types::Maid;
-    use maidsafe_types::ImmutableData;
 
     struct TestFacade;
 
@@ -230,25 +228,7 @@
         let name = DhtId::generate_random();
         let content = generate_random(1024);
 
-        let put_result = routing_client.put::<ImmutableData>(name, content);
+        let put_result = routing_client.put(name, content);
         // assert_eq!(put_result.is_err(), false);
     }
-<<<<<<< HEAD
-    content
-  }
-
-  #[test]
-  fn routing_client_put() {
-    let facade = Arc::new(Mutex::new(TestFacade));
-    let maid = Maid::generate_random();
-    let dht_id = DhtId::generate_random();
-    let mut routing_client = RoutingClient::new(facade, maid, dht_id);
-    let name = DhtId::generate_random();
-    let content = generate_random(1024);
-
-    let put_result = routing_client.put(name, content);
-    // assert_eq!(put_result.is_err(), false);
-  }
-=======
->>>>>>> e9e7b16c
 }
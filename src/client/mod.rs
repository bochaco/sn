// Copyright 2015 MaidSafe.net limited.
//
// This SAFE Network Software is licensed to you under (1) the MaidSafe.net Commercial License,
// version 1.0 or later, or (2) The General Public License (GPL), version 3, depending on which
// licence you accepted on initial access to the Software (the "Licences").
//
// By contributing code to the SAFE Network Software, or to this project generally, you agree to be
// bound by the terms of the MaidSafe Contributor Agreement, version 1.0.  This, along with the
// Licenses can be found in the root directory of this project at LICENSE, COPYING and CONTRIBUTOR.
//
// Unless required by applicable law or agreed to in writing, the SAFE Network Software distributed
// under the GPL Licence is distributed on an "AS IS" BASIS, WITHOUT WARRANTIES OR CONDITIONS OF ANY
// KIND, either express or implied.
//
// Please review the Licences for the specific language governing permissions and limitations
// relating to use of the SAFE Network Software.

use cbor;
use crypto;

use routing;
use maidsafe_types;
use maidsafe_types::TypeTag;
use routing::sendable::Sendable;

pub mod non_networking_test_framework;

mod user_account;
pub mod callback_interface;

use self::callback_interface::*;
use ResponseNotifier;

pub struct Client {
    account:             user_account::Account,
    //TODO: Toggle depending on if using actual routing or non_networking_test_framework
    // routing:             ::std::sync::Arc<::std::sync::Mutex<routing::routing_client::RoutingClient<callback_interface::CallbackInterface>>>,
    routing:             ::std::sync::Arc<::std::sync::Mutex<non_networking_test_framework::RoutingClientMock>>,
    response_notifier:   ::ResponseNotifier,
    callback_interface:  ::std::sync::Arc<::std::sync::Mutex<callback_interface::CallbackInterface>>,
    routing_stop_flag:   ::std::sync::Arc<::std::sync::Mutex<bool>>,
    routing_join_handle: Option<::std::thread::JoinHandle<()>>,
}

impl Client {
    //TODO: data_store parameter should be removed when not testing with non_networking_test_framework.
    pub fn create_account(keyword: &String, pin: u32, password: &[u8], data_store: non_networking_test_framework::DataStore) -> Result<Client, ::IoError> {
        let notifier = ::std::sync::Arc::new((::std::sync::Mutex::new(0), ::std::sync::Condvar::new()));
        let account_packet = user_account::Account::new(None);
        let callback_interface = ::std::sync::Arc::new(::std::sync::Mutex::new(callback_interface::CallbackInterface::new(notifier.clone())));
        let client_id_packet = routing::routing_client::ClientIdPacket::new(account_packet.get_maid().public_keys().clone(),
                                                                            account_packet.get_maid().secret_keys().clone());

        //TODO: Toggle depending on if using actual routing or non_networking_test_framework
        // let routing_client = ::std::sync::Arc::new(::std::sync::Mutex::new(routing::routing_client::RoutingClient::new(callback_interface.clone(), client_id_packet)));
        let routing_client = ::std::sync::Arc::new(::std::sync::Mutex::new(non_networking_test_framework::RoutingClientMock::new(callback_interface.clone(), data_store)));
        let cloned_routing_client = routing_client.clone();
        let routing_stop_flag = ::std::sync::Arc::new(::std::sync::Mutex::new(false));
        let routing_stop_flag_clone = routing_stop_flag.clone();

        let client = Client {
            account: account_packet,
            routing: routing_client,
            callback_interface: callback_interface,
            response_notifier: notifier,
            routing_stop_flag: routing_stop_flag,
            routing_join_handle: Some(::std::thread::spawn(move || {
                while !*routing_stop_flag_clone.lock().unwrap() {
                    ::std::thread::sleep_ms(10);
                    cloned_routing_client.lock().unwrap().run();
                }
            })),
        };

        {
            let destination = client.account.get_public_maid().name();
            let boxed_public_maid = Box::new(client.account.get_public_maid().clone());
            client.routing.lock().unwrap().unauthorised_put(destination, boxed_public_maid);
        }

        let encrypted_account = maidsafe_types::ImmutableData::new(client.account.encrypt(&password, pin).ok().unwrap());
        let put_res = client.routing.lock().unwrap().put(encrypted_account.clone());
        match put_res {
            Ok(id) => {
                {
                    let &(ref lock, ref condition_var) = &*client.response_notifier;
                    let mut mutex_guard = lock.lock().unwrap();
                    while *mutex_guard != id {
                        mutex_guard = condition_var.wait(mutex_guard).unwrap();
                    }

                    let mut cb_interface = client.callback_interface.lock().unwrap();
                    if cb_interface.get_response(id).is_err() {
                        return Err(::IoError::new(::std::io::ErrorKind::Other, "Session-Packet PUT-Response Failure !!"));
                    }
                }
                let account_version = maidsafe_types::StructuredData::new(user_account::Account::generate_network_id(&keyword, pin),
                                                                          client.account.get_public_maid().name(),
                                                                          vec![encrypted_account.name()]);
                let put_res = client.routing.lock().unwrap().put(account_version);
                match put_res {
                    Ok(id) => {
                        {
                            let &(ref lock, ref condition_var) = &*client.response_notifier;
                            let mut mutex_guard = lock.lock().unwrap();
                            while *mutex_guard != id {
                                mutex_guard = condition_var.wait(mutex_guard).unwrap();
                            }

                            let mut cb_interface = client.callback_interface.lock().unwrap();
                            if cb_interface.get_response(id).is_err() {
                                return Err(::IoError::new(::std::io::ErrorKind::Other, "Version-Packet PUT-Response Failure !!"));
                            }
                        }

                        Ok(client)
                    },
                    Err(io_error) => Err(io_error),
                }
            },
            Err(io_error) => Err(io_error),
        }
    }

    //TODO: data_store parameter should be removed when not testing with non_networking_test_framework.
    pub fn log_in(keyword: &String, pin: u32, password: &[u8], data_store: non_networking_test_framework::DataStore) -> Result<Client, ::IoError> {
        let notifier = ::std::sync::Arc::new((::std::sync::Mutex::new(0), ::std::sync::Condvar::new()));
        let user_network_id = user_account::Account::generate_network_id(keyword, pin);
        let fake_account_packet = user_account::Account::new(None);
        let callback_interface = ::std::sync::Arc::new(::std::sync::Mutex::new(callback_interface::CallbackInterface::new(notifier.clone())));
        let fake_client_id_packet = routing::routing_client::ClientIdPacket::new(fake_account_packet.get_maid().public_keys().clone(),
                                                                                 fake_account_packet.get_maid().secret_keys().clone());

        //TODO: Toggle depending on if using actual routing or non_networking_test_framework
        // let fake_routing_client = ::std::sync::Arc::new(::std::sync::Mutex::new(routing::routing_client::RoutingClient::new(callback_interface.clone(), fake_client_id_packet)));
        let fake_routing_client = ::std::sync::Arc::new(::std::sync::Mutex::new(non_networking_test_framework::RoutingClientMock::new(callback_interface.clone(), data_store.clone())));
        let cloned_fake_routing_client = fake_routing_client.clone();
        let fake_routing_stop_flag = ::std::sync::Arc::new(::std::sync::Mutex::new(false));
        let fake_routing_stop_flag_clone = fake_routing_stop_flag.clone();

        struct RAIIThreadExit {
            routing_stop_flag: ::std::sync::Arc<::std::sync::Mutex<bool>>,
            join_handle: Option<::std::thread::JoinHandle<()>>,
        }

        impl Drop for RAIIThreadExit {
            fn drop(&mut self) {
                *self.routing_stop_flag.lock().unwrap() = true;
                self.join_handle.take().unwrap().join().unwrap();
            }
        }

        let _managed_thread = RAIIThreadExit {
            routing_stop_flag: fake_routing_stop_flag,
            join_handle: Some(::std::thread::spawn(move || {
                while !*fake_routing_stop_flag_clone.lock().unwrap() {
                    ::std::thread::sleep_ms(10);
                    cloned_fake_routing_client.lock().unwrap().run();
                }
            })),
        };

        // let structured_data_type_id: maidsafe_types::data::StructuredDataTypeTag = unsafe { ::std::mem::uninitialized() };
        // let get_result = fake_routing_client.lock().unwrap().get(structured_data_type_id.type_tag(), user_network_id);
        // TODO(Spandan) Use the above once maidsafe_types is published in crates.io
        let get_result = fake_routing_client.lock().unwrap().get(100u64, user_network_id);

        match get_result {
            Ok(id) => {
                let mut get_response_result: _;

                {
                    let &(ref lock, ref condition_var) = &*notifier;
                    let mut mutex_guard = lock.lock().unwrap();
                    while *mutex_guard != id {
                        mutex_guard = condition_var.wait(mutex_guard).unwrap();
                    }

                    let mut cb_interface = callback_interface.lock().unwrap();
                    get_response_result = cb_interface.get_response(id);
                }

                match get_response_result {
                    Ok(raw_data) => {
                        let mut decoder = cbor::Decoder::from_bytes(raw_data);
                        let account_version: maidsafe_types::StructuredData = decoder.decode().next().unwrap().unwrap();

                        match account_version.value().pop() {
                            Some(latest_version) => {
                                let immutable_data_type_id: maidsafe_types::ImmutableDataTypeTag = unsafe { ::std::mem::uninitialized() };
                                let get_result = fake_routing_client.lock().unwrap().get(immutable_data_type_id.type_tag(), latest_version);
                                match get_result {
                                    Ok(id) => {
                                        {
                                            let &(ref lock, ref condition_var) = &*notifier;
                                            let mut mutex_guard = lock.lock().unwrap();
                                            while *mutex_guard != id {
                                                mutex_guard = condition_var.wait(mutex_guard).unwrap();
                                            }

                                            let mut cb_interface = callback_interface.lock().unwrap();
                                            get_response_result = cb_interface.get_response(id);
                                        }

                                        match get_response_result {
                                            Ok(raw_data) => {
                                                let mut decoder = cbor::Decoder::from_bytes(raw_data);
                                                let encrypted_account_packet: maidsafe_types::ImmutableData = decoder.decode().next().unwrap().unwrap();

                                                let decryption_result = user_account::Account::decrypt(&encrypted_account_packet.value()[..], &password, pin);
                                                if decryption_result.is_err() {
                                                    return Err(::IoError::new(::std::io::ErrorKind::Other, "Could Not Decrypt Session Packet !! (Probably Wrong Password)"));
                                                }
                                                let account_packet = decryption_result.ok().unwrap();

                                                let client_id_packet = routing::routing_client::ClientIdPacket::new(account_packet.get_maid().public_keys().clone(),
                                                                                                                    account_packet.get_maid().secret_keys().clone());

                                                //TODO: Toggle depending on if using actual routing or non_networking_test_framework
                                                // let routing_client = ::std::sync::Arc::new(::std::sync::Mutex::new(routing::routing_client::RoutingClient::new(callback_interface.clone(), client_id_packet)));
                                                let routing_client = ::std::sync::Arc::new(::std::sync::Mutex::new(non_networking_test_framework::RoutingClientMock::new(callback_interface.clone(), data_store)));
                                                let cloned_routing_client = routing_client.clone();
                                                let routing_stop_flag = ::std::sync::Arc::new(::std::sync::Mutex::new(false));
                                                let routing_stop_flag_clone = routing_stop_flag.clone();

                                                let client = Client {
                                                    account: account_packet,
                                                    routing: routing_client,
                                                    callback_interface: callback_interface,
                                                    response_notifier: notifier,
                                                    routing_stop_flag: routing_stop_flag,
                                                    routing_join_handle: Some(::std::thread::spawn(move || {
                                                        while !*routing_stop_flag_clone.lock().unwrap() {
                                                            ::std::thread::sleep_ms(10);
                                                            cloned_routing_client.lock().unwrap().run();
                                                        }
                                                    })),
                                                };

                                                Ok(client)
                                            },
                                            Err(_) => Err(::IoError::new(::std::io::ErrorKind::Other, "Session Packet (ImmutableData) GET-Response Failure !!")),
                                        }
                                    },
                                    Err(io_error) => Err(io_error),
                                }
                            },
                            None => Err(::IoError::new(::std::io::ErrorKind::Other, "No Session Packet information in retrieved StructuredData !!")),
                        }
                    },
                    Err(_) => Err(::IoError::new(::std::io::ErrorKind::Other, "StructuredData GET-Response Failure !! (Probably Invalid User-ID)")),
                }
            },
            Err(io_error) => Err(io_error),
        }
    }

    pub fn put<T>(&mut self, sendable: T) -> Result<::WaitCondition, ::IoError> where T: Sendable {
        match self.routing.lock().unwrap().put(sendable) {
            Ok(id)      => Ok((id, self.response_notifier.clone())),
            Err(io_err) => Err(io_err),
        }
    }

<<<<<<< HEAD
    pub fn get(&mut self, tag_id: u64, name: routing::NameType) -> Result<::WaitCondition, ::IoError> {
        match self.routing.lock().unwrap().get(tag_id, name) {
=======
    pub fn get(&mut self, name: routing::NameType) -> Result<::WaitCondition, ::IoError> {
        //TODO(Spandan) Change this to accept proper type_tag/type_id
        match self.routing.lock().unwrap().get(101u64, name) {
>>>>>>> fca85624
            Ok(id)      => Ok((id, self.response_notifier.clone())),
            Err(io_err) => Err(io_err),
        }
    }

    pub fn get_response_notifier(&self) -> ResponseNotifier {
        self.response_notifier.clone()
    }

    pub fn get_routing_client(&self) -> ::std::sync::Arc<::std::sync::Mutex<routing::routing_client::RoutingClient<callback_interface::CallbackInterface>>> {
        self.routing.clone()
    }

    pub fn get_network_response_callback(&self) -> ::std::sync::Arc<::std::sync::Mutex<callback_interface::CallbackInterface>> {
        self.callback_interface.clone()
    }

    pub fn get_response(&mut self, message_id: routing::types::MessageId) -> Result<Vec<u8>, routing::error::ResponseError> {
         self.callback_interface.lock().unwrap().get_response(message_id)
    }
}

impl Drop for Client {
    fn drop(&mut self) {
        *self.routing_stop_flag.lock().unwrap() = true;
        self.routing_join_handle.take().unwrap().join().unwrap();
    }
}

#[cfg(test)]
mod test {
    use super::*;

    #[test]
    fn account_creation() {
        let keyword = "Spandan".to_string();
        let password = "Sharma".as_bytes();
        let pin = 1234u32;
        let data_store = ::std::sync::Arc::new(::std::sync::Mutex::new(::std::collections::BTreeMap::new()));
        let result = Client::create_account(&keyword, pin, &password, data_store);
        assert!(result.is_ok());
    }

    #[test]
    fn account_login() {
        let keyword = "Spandan".to_string();
        let password = "Sharma".as_bytes();
        let pin = 1234u32;
        let data_store = ::client::non_networking_test_framework::get_new_data_store();

        // Without Creation Login Should Fail
        let mut result = Client::log_in(&keyword, pin, &password, data_store.clone());
        assert!(result.is_err());

        // Creation should pass
        result = Client::create_account(&keyword, pin, &password, data_store.clone());
        assert!(result.is_ok());

        // Wrong Credentials (Password) - Login should Fail
        let wrong_password = "sharma".as_bytes();
        result = Client::log_in(&keyword, pin, &wrong_password, data_store.clone());
        assert!(result.is_err());

        // Wrong Credentials (Keyword) - Login should Fail
        let wrong_keyword = "spandan".to_string();
        result = Client::log_in(&wrong_keyword, pin, &password, data_store.clone());
        assert!(result.is_err());

        // Wrong Credentials (Pin) - Login should Fail
        let wrong_pin = 1233;
        result = Client::log_in(&keyword, wrong_pin, &password, data_store.clone());
        assert!(result.is_err());

        // Correct Credentials - Login Should Pass
        result = Client::log_in(&keyword, pin, &password, data_store);
        assert!(result.is_ok());
    }
}<|MERGE_RESOLUTION|>--- conflicted
+++ resolved
@@ -262,14 +262,8 @@
         }
     }
 
-<<<<<<< HEAD
     pub fn get(&mut self, tag_id: u64, name: routing::NameType) -> Result<::WaitCondition, ::IoError> {
         match self.routing.lock().unwrap().get(tag_id, name) {
-=======
-    pub fn get(&mut self, name: routing::NameType) -> Result<::WaitCondition, ::IoError> {
-        //TODO(Spandan) Change this to accept proper type_tag/type_id
-        match self.routing.lock().unwrap().get(101u64, name) {
->>>>>>> fca85624
             Ok(id)      => Ok((id, self.response_notifier.clone())),
             Err(io_err) => Err(io_err),
         }
@@ -277,10 +271,6 @@
 
     pub fn get_response_notifier(&self) -> ResponseNotifier {
         self.response_notifier.clone()
-    }
-
-    pub fn get_routing_client(&self) -> ::std::sync::Arc<::std::sync::Mutex<routing::routing_client::RoutingClient<callback_interface::CallbackInterface>>> {
-        self.routing.clone()
     }
 
     pub fn get_network_response_callback(&self) -> ::std::sync::Arc<::std::sync::Mutex<callback_interface::CallbackInterface>> {

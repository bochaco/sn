--- conflicted
+++ resolved
@@ -53,11 +53,8 @@
 mod types;
 mod connections;
 mod message_header;
-<<<<<<< HEAD
 mod routing_table;
-=======
 mod accumulator;
->>>>>>> 93618d34
 
 //#[derive(RustcEncodable, RustcDecodable)]
 struct SignedKey {

// Copyright 2015 MaidSafe.net limited.
//
//
// This SAFE Network Software is licensed to you under (1) the MaidSafe.net Commercial License,
// version 1.0 or later, or (2) The General Public License (GPL), version 3, depending on which
// licence you accepted on initial access to the Software (the "Licences").
//
// By contributing code to the SAFE Network Software, or to this project generally, you agree to be
// bound by the terms of the MaidSafe Contributor Agreement, version 1.0.  This, along with the
// Licenses can be found in the root directory of this project at LICENSE, COPYING and CONTRIBUTOR.
//
// Unless required by applicable law or agreed to in writing, the SAFE Network Software distributed
// under the GPL Licence is distributed on an "AS IS" BASIS, WITHOUT WARRANTIES OR CONDITIONS OF ANY
// KIND, either express or implied.
//
// Please review the Licences for the specific language governing permissions and limitations
// relating to use of the SAFE Network Software.

//! Routing membrane is a single thread responsible for the in- and outgoing messages.
//! It accepts messages received from CRUST.
//! The membrane evaluates whether a message is to be forwarded, or
//! accepted into the membrane as a request where Sentinel holds it until verified and resolved.
//! Requests resolved by Sentinel, will be handed on to the Interface for actioning.
//! A limited number of messages are deliberatly for Routing and network management purposes.
//! Some network management messages are directly handled without Sentinel resolution.
//! Other network management messages are handled by Routing after Sentinel resolution.

use rand;
use sodiumoxide::crypto::sign::{verify_detached, Signature};
use sodiumoxide::crypto::sign;
use std::collections::{BTreeMap};
use std::boxed::Box;
use std::ops::DerefMut;
use std::net::SocketAddr;
use std::str::FromStr;
use std::sync::mpsc::Sender;
use std::sync::mpsc::Receiver;
use time::{Duration, SteadyTime};

use crust;
use crust::{ConnectionManager, Endpoint};
use crust::Event as CrustEvent;
use lru_time_cache::LruCache;
use message_filter::MessageFilter;
use NameType;
use name_type::{closer_to_target_or_equal};
use node_interface::Interface;
use routing_table::{RoutingTable, NodeInfo};
use relay::{RelayMap};
use sendable::Sendable;
use data::{Data, DataRequest};
use types;
use types::{MessageId, Bytes, DestinationAddress, SourceAddress, Address};
use authority::{Authority, our_authority};
use who_are_you::IAm;
use messages::{RoutingMessage, SignedMessage, MessageType,
               ConnectRequest, ConnectResponse, ErrorReturn, GetDataResponse};
use error::{RoutingError, ResponseError, InterfaceError};
use node_interface::MethodCall;
use refresh_accumulator::RefreshAccumulator;
use id::Id;
use public_id::PublicId;
use utils;
use utils::{encode, decode};
<<<<<<< HEAD
use sentinel::pure_sentinel::{PureSentinel, AddResult};
use event::Event;
=======
use sentinel::pure_sentinel::{PureSentinel};
use user_message::{SentinelPutRequest, SentinelPutResponse, SentinelGetDataResponse};
>>>>>>> 80343262

type RoutingResult = Result<(), RoutingError>;

enum ConnectionName {
    Relay(Address),
    Routing(NameType),
    OurBootstrap(NameType),
    ReflectionOnToUs,
    UnidentifiedConnection,
    // ClaimedConnection(PublicId),
}

fn get_reflective_endpoint() -> Endpoint {
    match SocketAddr::from_str(&format!("127.0.0.1:{}", 0u16)) {
        Ok(socket_address) => Endpoint::Tcp(socket_address),
        Err(_) => panic!("TESTING!!!!!! FIXME")
    }
}

/// Routing Membrane
pub struct RoutingMembrane<F : Interface> {
    // for CRUST
    sender_clone: Sender<CrustEvent>,
    event_input: Receiver<CrustEvent>,
    connection_manager: crust::ConnectionManager,
    reflective_endpoint : crust::Endpoint,
    accepting_on: Vec<crust::Endpoint>,
    bootstrap: Option<(crust::Endpoint, NameType)>,
    // for Routing
    id: Id,
    routing_table: RoutingTable,
    relay_map: RelayMap,
    next_message_id: MessageId,
    filter: MessageFilter<types::FilterType>,
    public_id_cache: LruCache<NameType, PublicId>,
    connection_cache: BTreeMap<NameType, SteadyTime>,
    refresh_accumulator: RefreshAccumulator,
    // for Persona logic
    interface: Box<F>,
<<<<<<< HEAD
    put_response_sentinel: PureSentinel<Event, NameType>,
    get_data_response_sentinel: PureSentinel<Event, NameType>,
    put_sentinel: PureSentinel<Event, NameType>
=======
    _put_response_sentinel: PureSentinel<SentinelPutResponse, NameType>,
    _get_data_response_sentinel: PureSentinel<SentinelGetDataResponse, NameType>,
    _put_sentinel: PureSentinel<SentinelPutRequest, NameType>
>>>>>>> 80343262
}

impl<F> RoutingMembrane<F> where F: Interface {
    // TODO: clean ownership transfer up with proper structure
    pub fn new(cm: crust::ConnectionManager,
               sender_clone: Sender<CrustEvent>,
               event_input: Receiver<CrustEvent>,
               bootstrap: Option<(crust::Endpoint, NameType)>,
               relocated_id: Id,
               personas: F) -> RoutingMembrane<F> {
        debug_assert!(relocated_id.is_relocated());
        let accepting_on = cm.get_own_endpoints();
        RoutingMembrane {
            sender_clone: sender_clone,
            event_input: event_input,
            connection_manager: cm,
            reflective_endpoint: get_reflective_endpoint(),
            accepting_on: accepting_on,
            bootstrap: bootstrap,
            routing_table : RoutingTable::new(&relocated_id.name()),
            relay_map: RelayMap::new(&relocated_id),
            id : relocated_id,
            next_message_id: rand::random::<MessageId>(),
            filter: MessageFilter::with_expiry_duration(Duration::minutes(20)),
            public_id_cache: LruCache::with_expiry_duration(Duration::minutes(10)),
            connection_cache: BTreeMap::new(),
            refresh_accumulator: RefreshAccumulator::new(),
            interface : Box::new(personas),
            _put_response_sentinel: PureSentinel::new(),
            _get_data_response_sentinel: PureSentinel::new(),
            _put_sentinel: PureSentinel::new()
        }
    }

    /// Retrieve something from the network (non mutating) - Direct call
    pub fn get(&mut self, location: NameType, data : DataRequest) {
        let message_id = self.get_next_message_id();
        let message =  RoutingMessage {
            destination : DestinationAddress::Direct(location),
            source      : SourceAddress::Direct(self.id.name()),
            orig_message: None,
            message_type: MessageType::GetData(data),
            message_id  : message_id,
            authority   : Authority::Unknown
        };

        ignore(self.send_swarm_or_parallel(&message));
    }

    /// Add something to the network, will always go via ClientManager group
    pub fn put(&mut self, destination: NameType, data : Data) {
        let message_id = self.get_next_message_id();
        let message = RoutingMessage {
            destination : DestinationAddress::Direct(destination),
            source      : SourceAddress::Direct(self.id.name()),
            orig_message: None,
            message_type: MessageType::PutData(data),
            message_id  : message_id,
            authority   : Authority::Unknown,
        };

        ignore(self.send_swarm_or_parallel(&message));
    }

    /// Add something to the network, will always go via ClientManager group
    pub fn post(&mut self, destination: NameType, data : Data) {
        let message_id = self.get_next_message_id();
        let message = RoutingMessage {
            destination : DestinationAddress::Direct(destination),
            source      : SourceAddress::Direct(self.id.name()),
            orig_message: None,
            message_type: MessageType::Post(data),
            message_id  : message_id,
            authority   : Authority::Unknown,
        };

        ignore(self.send_swarm_or_parallel(&message));
    }

    pub fn delete(&mut self, _destination: NameType, _data : Data) {
        unimplemented!()
    }

    /// Refresh the content in the close group nodes of group address content::name.
    /// This method needs to be called when churn is triggered.
    /// all the group members need to call this, otherwise it will not be resolved as a valid
    /// content.
    pub fn refresh(&mut self, type_tag: u64, from_group: NameType, content: Bytes) {
        let message_id = self.get_next_message_id();
        let message = RoutingMessage {
            destination : DestinationAddress::Direct(from_group.clone()),
            source      : SourceAddress::Direct(self.id.name()),
            orig_message: None,
            message_type: MessageType::Refresh(type_tag, content),
            message_id  : message_id,
            authority   : Authority::Unknown,
        };

        ignore(self.send_swarm_or_parallel(&message));
    }

    /// RoutingMembrane::Run starts the membrane
    pub fn run(&mut self) {

        info!("Started Membrane loop");
        loop {
            match self.event_input.recv() {
                Err(_) => (),
                Ok(CrustEvent::NewMessage(endpoint, bytes)) => {
                    match decode::<SignedMessage>(&bytes) {
                        Ok(message) => {
                            match self.lookup_endpoint(&endpoint) {
                                // We sent this message to ourselves
                                // as we are part of the effective close group
                                Some(ConnectionName::ReflectionOnToUs) => {
                                    debug!("New Message from REFLECTION {:?}", endpoint);
                                    ignore(self.message_received(message));
                                },
                                // we hold an active connection to this endpoint,
                                // mapped to a name in our routing table
                                Some(ConnectionName::Routing(name)) => {
                                    debug!("New Message from ROUTING {:?} on {:?}",
                                        name, endpoint);
                                    ignore(self.message_received(message));
                                },
                                // we hold an active connection to this endpoint,
                                // mapped to a name in our relay map
                                Some(ConnectionName::Relay(_)) => {
                                    debug!("New Message from RELAY on {:?}",
                                        endpoint);
                                    // messages are owned by the signature of the sender
                                    // we can handle it as a normal signed routing message.
                                    // TODO(ben 29/07/2015) message can be validated
                                    ignore(self.message_received(message));
                                },
                                Some(ConnectionName::OurBootstrap(bootstrap_node_name)) => {
                                    debug!("New Message from BOOTSTRAP {:?} on {:?}",
                                        bootstrap_node_name, endpoint);
                                    ignore(self.message_received(message));
                                },
                                Some(ConnectionName::UnidentifiedConnection) => {
                                    debug!("New Message from UNIDENTIFIED connection {:?} - dropped message",
                                        endpoint);
                                    // Don't accept Signed Routing Messages
                                    // from unidentified connections
                                },
                                None => {
                                    error!("New Message from UNLABELED connection {:?} - dropped message",
                                        endpoint);
                                    // Don't accept Signed Routing Messages
                                    // from unlabeled connections
                                }
                            };
                        },
                        // The message received is not a Signed Routing Message,
                        // expect it to be an IAm message to identify a connection
                        Err(_) => {
                            let _ = self.handle_i_am(&endpoint, bytes);
                        },
                    };
                },
                Ok(crust::Event::NewConnection(endpoint)) => {
                    self.handle_new_connection(endpoint);
                },
                Ok(crust::Event::LostConnection(endpoint)) => {
                    self.handle_lost_connection(endpoint);
                },
                Ok(crust::Event::NewBootstrapConnection(_endpoint)) => {
                    // TODO(ben 23/07/2015): drop and stop crust bootstrapping
                }
            };
        }
    }

    fn my_source_address(&self) -> SourceAddress {
        self.bootstrap.clone().map(|(_, name)| {
            SourceAddress::RelayedForClient(name, self.id.signing_public_key())
        })
        .unwrap_or(SourceAddress::Direct(self.id.name()))
    }

    /// When CRUST receives a connect to our listening port and establishes a new connection,
    /// the endpoint is given here as new connection
    fn handle_new_connection(&mut self, endpoint : Endpoint) {
        info!("CRUST::NewConnection on {:?}", endpoint);
        self.drop_bootstrap();
        match self.lookup_endpoint(&endpoint) {
            Some(ConnectionName::ReflectionOnToUs) => {
                error!("NewConnection {:?} on 127.0.0.1:0 (reflection endpoint).",
                    endpoint);
            }
            Some(_) => {
                error!("NewConnection {:?} on already connected endpoint.",
                    endpoint);
            },
            None => {
                debug!("Register unknown connection; {:?}", endpoint);
                self.relay_map.register_unknown_connection(endpoint.clone());
                // Send a polite "I Am" message introducing ourselves.
                ignore(self.send_i_am_msg(endpoint));
            }
      }
    }

    /// When CRUST reports a lost connection, ensure we remove the endpoint anywhere
    /// TODO: A churn event might be triggered
    fn handle_lost_connection(&mut self, endpoint : Endpoint) {
        // Make sure the endpoint is dropped anywhere
        // The relay map will automatically drop the Name if the last endpoint to it is dropped
        self.relay_map.remove_unknown_connection(&endpoint);
        self.relay_map.drop_endpoint(&endpoint);
        let mut trigger_handle_churn = false;
        match self.routing_table.lookup_endpoint(&endpoint) {
            Some(name) => {
                trigger_handle_churn = self.routing_table
                    .address_in_our_close_group_range(&name);
                self.routing_table.drop_node(&name);
                info!("RT (size : {:?}) connection {:?} disconnected for {:?}.",
                    self.routing_table.size(), endpoint, name);
            },
            None => {}
        };
        let mut drop_bootstrap = false;
        match self.bootstrap {
            Some((ref bootstrap_endpoint, _)) => {
                if &endpoint == bootstrap_endpoint {
                    info!("Bootstrap connection disconnected by relay node.");
                    self.connection_manager.drop_node(endpoint);
                    drop_bootstrap = true;
                }
            },
            None => {}
        };
        if drop_bootstrap { self.bootstrap = None; }

        if trigger_handle_churn {
            info!("Handle CHURN lost node");
            let mut close_group : Vec<NameType> = self.routing_table
                .our_close_group().iter()
                .map(|node_info| node_info.fob.name())
                .collect::<Vec<NameType>>();
            close_group.insert(0, self.id.name().clone());
            let churn_actions = self.mut_interface().handle_churn(close_group);
            for action in churn_actions {
                match action {
                    MethodCall::Put { destination: x, content: y, } => self.put(x, y),
                    MethodCall::Get { name: x, data_request: y } => self.get(x, y),
                    MethodCall::Refresh { type_tag, from_group, payload } => self.refresh(type_tag, from_group, payload),
                    MethodCall::Post { destination: x, content: y, } => self.post(x, y),
                    MethodCall::Delete { name: x, data : y } => self.delete(x, y),
                    MethodCall::Forward { destination } =>
                        info!("IGNORED: on handle_churn MethodCall:Forward {} is not a Valid action", destination),
                    MethodCall::Reply { data: _data } =>
                        info!("IGNORED: on handle_churn MethodCall:Reply is not a Valid action")
                };
            }
        };
    }

    fn construct_find_group_msg(&mut self) -> RoutingMessage {
        let name   = self.id.name().clone();
        let message_id = self.get_next_message_id();

        RoutingMessage {
            destination  : DestinationAddress::Direct(name.clone()),
            source       : SourceAddress::Direct(name.clone()),
            orig_message : None,
            message_type : MessageType::FindGroup,
            message_id   : message_id,
            authority    : Authority::ManagedNode,
        }
    }

    /// This the fundamental functional function in routing.
    /// It only handles messages received from connections in our routing table;
    /// i.e. this is a pure SAFE message (and does not function as the start of a relay).
    /// If we are the relay node for a message from the SAFE network to a node we relay for,
    /// then we will pass out the message to the client or bootstrapping node;
    /// no relay-messages enter the SAFE network here.
    fn message_received(&mut self,
                        message_wrap        : SignedMessage,
                       ) -> RoutingResult {

        let message = try!(message_wrap.get_routing_message());

        // filter check
        if self.filter.check(&message.get_filter()) {
            // should just return quietly
            debug!("FILTER BLOCKED message {:?} from {:?} to {:?}", message.message_type,
                message.source.non_relayed_source(), message.destination.non_relayed_destination());
            return Err(RoutingError::FilterCheckFailed);
        }
        debug!("message {:?} from {:?} to {:?}", message.message_type,
            message.source.non_relayed_source(), message.destination.non_relayed_destination());
        // add to filter
        self.filter.add(message.get_filter());

        // Caching on GetData and GetDataRequest
        match message.message_type {
            // Add to cache, only for ImmutableData; For StructuredData caching
            // can result in old versions being returned.
            MessageType::GetDataResponse(ref response) => {
                match response.data {
                    Data::ImmutableData(ref immutable_data) => {
                        let from = message.from_group()
                                          .unwrap_or(message.non_relayed_source());

                        ignore(self.mut_interface().handle_cache_put(
                            message.from_authority(),
                            from,
                            Data::ImmutableData(immutable_data.clone())));
                    },
                    _ => {}
                }
            },
            // check cache
            MessageType::GetData(ref data_request) => {
                let from = message.from_group()
                                  .unwrap_or(message.non_relayed_source());

                let method_call = self.mut_interface().handle_cache_get(
                                data_request.clone(),
                                message.non_relayed_destination(),
                                from);

                match method_call {
                    Ok(MethodCall::Reply { data }) => {
                        let response = GetDataResponse {
                            data           : data,
                            orig_request   : message_wrap.clone(),
                            group_pub_keys : BTreeMap::new()
                        };
                        let our_authority = our_authority(&message, &self.routing_table);
                        ignore(self.send_reply(
                            &message, our_authority, MessageType::GetDataResponse(response)));
                    },
                    _ => (),

                }
            },
            _ => {}
        }

        // Forward
        ignore(self.send_swarm_or_parallel_or_relay_with_signature(
            &message, message_wrap.signature().clone()));

        let address_in_close_group_range =
            self.address_in_close_group_range(&message.non_relayed_destination());

        // Handle FindGroupResponse
        match  message.message_type {
            MessageType::FindGroupResponse(ref vec_of_public_ids) =>
                ignore(self.handle_find_group_response(
                            vec_of_public_ids.clone(),
                            address_in_close_group_range.clone())),
             _ => (),
        };

        if !address_in_close_group_range {
            return Ok(());
        }

        // Drop message before Sentinel check if it is a direct message type (Connect, ConnectResponse)
        // and this node is in the group but the message destination is another group member node.
        match  message.message_type {
            MessageType::ConnectRequest(_) |
            MessageType::ConnectResponse(_) =>
                            if message.non_relayed_destination() != self.id.name()  {
                                // "not for me"
                                return Ok(()); },
            _ => (),
        }
        //
        // pre-sentinel message handling
        match message.message_type {
            // MessageType::GetKey => self.handle_get_key(header, body),
            // MessageType::GetGroupKey => self.handle_get_group_key(header, body),
            MessageType::ConnectRequest(request) => self.handle_connect_request(request, message_wrap),
            _ => {
                // Sentinel check

                // switch message type
                match message.message_type {
                    MessageType::ConnectResponse(response) => self.handle_connect_response(response),
                    MessageType::FindGroup => self.handle_find_group(message),
                    // Handled above for some reason.
                    //MessageType::FindGroupResponse(find_group_response) => self.handle_find_group_response(find_group_response),
                    MessageType::GetData(ref request) => self.handle_get_data(message_wrap,
                        message.clone(), request.clone()),
                    MessageType::GetDataResponse(ref response) => {
                        match message.actual_source() {
                            Address::Node(_)
                                => self.handle_node_get_data_response(message_wrap,
                                                                      message.clone(),
                                                                      response.clone()),
                           Address::Client(_) =>
                               self.handle_client_get_data_response(message_wrap, message.clone(),
                                                                    response.clone()),
                        }
                    },
                    MessageType::PutDataResponse(ref response, ref _map) => {
                        match message.actual_source() {
                            Address::Node(_) =>
                                self.handle_node_put_data_response(message_wrap, message.clone(),
                                                                   response.clone()),
                            Address::Client(_) =>
                                self.handle_client_put_data_response(message_wrap, message.clone(),
                                                                     response.clone()),
                        }
                    },
                    MessageType::PutData(ref data) => {
                        match message.source.actual_source() {
                            Address::Node(name) =>
                                self.handle_node_put_data(message_wrap, message.clone(),
                                                          data.clone(), name),
                            Address::Client(name) =>
                                self.handle_client_put_data(message_wrap, message.clone(),
                                                            data.clone(), name),
                        }
                    },
                    MessageType::PutPublicId(ref id) =>
                        self.handle_put_public_id(message_wrap, message.clone(), id.clone()),
                    MessageType::Refresh(ref tag, ref data) =>
                        self.handle_refresh(message.clone(), tag.clone(), data.clone()),
                    MessageType::Post(ref data) =>
                        self.handle_post(message_wrap, message.clone(), data.clone()),
                    MessageType::PostResponse(ref response, _)
                        => self.handle_post_response(message_wrap,
                                                     message.clone(),
                                                     response.clone()),
                    _ => {
                        Err(RoutingError::UnknownMessageType)
                    }
                }
            }
        }
    }

    /// Scan all passing messages for the existance of nodes in the address space.
    /// If a node is detected with a name that would improve our routing table,
    /// then try to connect.  During a delay of 5 seconds, we collapse
    /// all re-occurances of this name, and block a new connect request
    /// TODO: The behaviour of this function has been adapted to serve as a filter
    /// to cover for the lack of a filter on FindGroupResponse
    fn refresh_routing_table(&mut self, from_node : &NameType) {
      // disable refresh when scanning on small routing_table size
      let time_now = SteadyTime::now();
      if !self.connection_cache.contains_key(from_node) {
          if self.routing_table.check_node(from_node) {
              ignore(self.send_connect_request_msg(&from_node));
          }
          self.connection_cache.entry(from_node.clone())
              .or_insert(time_now);
       }

       let mut prune_blockage : Vec<NameType> = Vec::new();
       for (blocked_node, time) in self.connection_cache.iter_mut() {
           // clear block for nodes
           if time_now - *time > Duration::seconds(10) {
               prune_blockage.push(blocked_node.clone());
           }
       }
       for prune_name in prune_blockage {
           self.connection_cache.remove(&prune_name);
       }
    }

    // -----Name-based Send Functions----------------------------------------

    fn send_out_as_relay(&mut self, name: &Address, msg: Bytes) {
        let mut failed_endpoints : Vec<Endpoint> = Vec::new();
        match self.relay_map.get_endpoints(name) {
            Some(&(_, ref endpoints)) => {
                for endpoint in endpoints {
                    match self.connection_manager.send(endpoint.clone(), msg.clone()) {
                        Ok(_) => break,
                        Err(_) => {
                            info!("Dropped relay connection {:?} on failed attempt
                                to relay for node {:?}", endpoint, name);
                            failed_endpoints.push(endpoint.clone());
                        }
                    };
                }
            },
            None => {}
        };
        for failed_endpoint in failed_endpoints {
            self.relay_map.drop_endpoint(&failed_endpoint);
            self.connection_manager.drop_node(failed_endpoint);
        }
    }

    fn send_swarm_or_parallel(&self, msg : &RoutingMessage) -> Result<(), RoutingError> {
        let destination = msg.non_relayed_destination();
        let signed_message = try!(SignedMessage::new(&msg, self.id.signing_private_key()));
        self.send_swarm_or_parallel_signed_message(&signed_message, &destination)
    }

    #[allow(dead_code)]
    fn send_swarm_or_parallel_with_signature(&self, msg: &RoutingMessage,
        signature : Signature) -> Result<(), RoutingError> {
        let destination = msg.non_relayed_destination();
        let signed_message = try!(SignedMessage::with_signature(&msg,
            signature));
        self.send_swarm_or_parallel_signed_message(&signed_message, &destination)
    }

    fn send_swarm_or_parallel_signed_message(&self, signed_message : &SignedMessage,
        destination: &NameType) -> Result<(), RoutingError> {

        if self.routing_table.size() > 0 {
            let bytes = try!(encode(&signed_message));

            for peer in self.routing_table.target_nodes(&destination) {
                match peer.connected_endpoint {
                    Some(peer_endpoint) => {
                        ignore(self.connection_manager.send(peer_endpoint, bytes.clone()));
                    },
                    None => {}
                };
            }

            // FIXME(ben 24/07/2015)
            // if the destination is within range for us,
            // we are also part of the effective close group for destination.
            // RoutingTable does not include ourselves in the target nodes,
            // so we should check the filter (to avoid eternal looping)
            // and also handle it ourselves.
            // Instead we can for now rely on swarming to send it back to us.
            Ok(())
        } else {
            match self.bootstrap {
                Some((ref bootstrap_endpoint, _)) => {
                    let msg = try!(encode(&signed_message));

                    match self.connection_manager.send(bootstrap_endpoint.clone(), msg) {
                        Ok(_)  => Ok(()),
                        Err(e) => Err(RoutingError::Io(e))
                    }
                },
                None => {
                    // FIXME(ben 24/07/2015)
                    // This is a patch for the above: if we have no routing table connections,
                    // we are the only member of the effective close group for the target.
                    // In this case we can reflect it back to ourselves
                    // - and take the risk of piling up the stack; or holding other messages;
                    // afterall we are the only node on the network, as far as we know.

                    // if routing table size is zero any target is in range, so no need to check
                    self.send_reflective_to_us(signed_message)
                }
            }
        }
    }

    // When we swarm a message, we are also part of the effective close group.
    // This is catered for under normal swarm, as our neighbours will send the message back,
    // when we have no routing table connections, we explicitly have no choice, but to loop
    // it back to ourselves
    // this is the logically correct behaviour.
    fn send_reflective_to_us(&self, signed_message: &SignedMessage) -> Result<(), RoutingError> {
        let bytes = try!(encode(&signed_message));
        let new_event = CrustEvent::NewMessage(self.reflective_endpoint.clone(), bytes);
        match self.sender_clone.send(new_event) {
            Ok(_) => {},
            // FIXME(ben 24/07/2015) we have a broken channel with crust,
            // should terminate node
            Err(_) => return Err(RoutingError::FailedToBootstrap)
        };
        Ok(())
    }

    fn send_swarm_or_parallel_or_relay(&mut self, msg: &RoutingMessage)
        -> Result<(), RoutingError> {

        let destination = msg.destination_address();
        let signed_message = try!(SignedMessage::new(msg, &self.id.signing_private_key()));
        self.send_swarm_or_parallel_or_relay_signed_message(
            &signed_message, &destination)
    }

    fn send_swarm_or_parallel_or_relay_with_signature(&mut self, msg: &RoutingMessage,
        signature: Signature) -> Result<(), RoutingError> {

        let destination = msg.destination_address();
        let signed_message = try!(SignedMessage::with_signature(
            msg, signature));
        self.send_swarm_or_parallel_or_relay_signed_message(
            &signed_message, &destination)
    }

    fn send_swarm_or_parallel_or_relay_signed_message(&mut self,
        signed_message: &SignedMessage, destination_address: &DestinationAddress)
        -> Result<(), RoutingError> {

        if destination_address.non_relayed_destination() == self.id.name() {
            let bytes = try!(encode(signed_message));

            match *destination_address {
                DestinationAddress::RelayToClient(_, public_key) => {
                    self.send_out_as_relay(&Address::Client(public_key), bytes.clone());
                },
                DestinationAddress::RelayToNode(_, node_address) => {
                    self.send_out_as_relay(&Address::Node(node_address), bytes.clone());
                },
                DestinationAddress::Direct(_) => {},
            }
            Ok(())
        }
        else {
            self.send_swarm_or_parallel_signed_message(
                signed_message, &destination_address.non_relayed_destination())
        }
    }

    fn send_connect_request_msg(&mut self, peer_id: &NameType) -> RoutingResult {
        // FIXME: We're sending all accepting connections as local since we don't differentiate
        // between local and external yet.
        let connect_request = ConnectRequest {
            local_endpoints: self.accepting_on.clone(),
            external_endpoints: vec![],
            requester_id: self.id.name(),
            receiver_id: peer_id.clone(),
            requester_fob: PublicId::new(&self.id),
        };

        let message =  RoutingMessage {
            destination  : DestinationAddress::Direct(peer_id.clone()),
            source       : self.my_source_address(),
            orig_message : None,
            message_type : MessageType::ConnectRequest(connect_request),
            message_id   : self.get_next_message_id(),
            authority    : Authority::ManagedNode
        };

        self.send_swarm_or_parallel(&message)
    }

    // ---- I Am connection identification --------------------------------------------------------

    fn handle_i_am(&mut self, endpoint: &Endpoint, serialised_message: Bytes)
        -> RoutingResult {
        match decode::<IAm>(&serialised_message) {
            Ok(i_am) => {
                let mut trigger_handle_churn = false;
                match i_am.public_id.is_relocated() {
                    // if it is relocated, we consider the connection for our routing table
                    true => {
                        // check we have a cache for his public id from the relocation procedure
                        match self.public_id_cache.get(&i_am.public_id.name()) {
                            Some(cached_public_id) => {
                                // check the full fob received corresponds, not just the names
                                if cached_public_id == &i_am.public_id {
                                    let peer_endpoints = vec![endpoint.clone()];
                                    let peer_node_info = NodeInfo::new(i_am.public_id.clone(), peer_endpoints,
                                        Some(endpoint.clone()));
                                    // FIXME: node info cloned for debug printout below
                                    let (added, _) = self.routing_table.add_node(peer_node_info.clone());
                                    // TODO: drop dropped node in connection_manager
                                    if !added {
                                        info!("RT (size : {:?}) refused connection on {:?} as {:?}
                                            from routing table.", self.routing_table.size(),
                                            endpoint, i_am.public_id.name());
                                        self.relay_map.remove_unknown_connection(endpoint);
                                        self.connection_manager.drop_node(endpoint.clone());
                                        return Err(RoutingError::RefusedFromRoutingTable); }
                                    info!("RT (size : {:?}) added connected node {:?} on {:?}",
                                        self.routing_table.size(), peer_node_info.fob.name(), endpoint);
                                    trigger_handle_churn = self.routing_table
                                        .address_in_our_close_group_range(&peer_node_info.fob.name());
                                } else {
                                    info!("I Am, relocated name {:?} conflicted with cached fob.",
                                        i_am.public_id.name());
                                    self.relay_map.remove_unknown_connection(endpoint);
                                    self.connection_manager.drop_node(endpoint.clone());
                                }
                            },
                            None => {
                                // if we are connecting to an existing group
              // FIXME: ConnectRequest had target name signed by us; so no state held on response
              // I Am by default just has a nonce; now we will accept everyone, but we can avoid state,
              // by repeating the Who Are You message, this time with the nonce as his name.
              // So we check if the doubly signed nonce is his name, if so, add him to RT;
              // if not do second WhoAreYou as above;
              // we can do 512 + 1 bit to flag and break an endless loop
                                match self.routing_table.check_node(&i_am.public_id.name()) {
                                    true => {
                                        let peer_endpoints = vec![endpoint.clone()];
                                        let peer_node_info = NodeInfo::new(i_am.public_id.clone(),
                                            peer_endpoints, Some(endpoint.clone()));
                                        // FIXME: node info cloned for debug printout below
                                        let (added, _) = self.routing_table.add_node(
                                            peer_node_info.clone());
                                        // TODO: drop dropped node in connection_manager
                                        if !added {
                                            info!("RT (size : {:?}) refused connection on {:?} as {:?}
                                                from routing table.", self.routing_table.size(),
                                                endpoint, i_am.public_id.name());
                                            self.relay_map.remove_unknown_connection(endpoint);
                                            self.connection_manager.drop_node(endpoint.clone());
                                            return Err(RoutingError::RefusedFromRoutingTable); }
                                        info!("RT (size : {:?}) added connected node {:?} on {:?}",
                                            self.routing_table.size(), peer_node_info.fob.name(), endpoint);
                                        trigger_handle_churn = self.routing_table
                                            .address_in_our_close_group_range(&peer_node_info.fob.name());
                                    },
                                    false => {
                                        info!("Dropping connection on {:?} as {:?} is relocated,
                                            but not cached, or marked in our RT.",
                                            endpoint, i_am.public_id.name());
                                        self.relay_map.remove_unknown_connection(endpoint);
                                        self.connection_manager.drop_node(endpoint.clone());
                                    }
                                };
                            }
                        }
                    },
                    // if it is not relocated, we consider the connection for our relay_map
                    false => {
                        // move endpoint based on identification
                        match i_am.address {
                            Address::Client(_) => {
                                self.relay_map.add_client(i_am.public_id.clone(), endpoint.clone());
                                self.relay_map.remove_unknown_connection(endpoint);
                            },
                            _ => {}, // only accept identified as client in relay map.
                        }

                    }
                };
                if trigger_handle_churn {
                    info!("Handle CHURN new node {:?}", i_am.public_id.name());
                    let mut close_group : Vec<NameType> = self.routing_table
                            .our_close_group().iter()
                            .map(|node_info| node_info.fob.name())
                            .collect::<Vec<NameType>>();
                    close_group.insert(0, self.id.name().clone());
                    let churn_actions = self.mut_interface().handle_churn(close_group);
                    for action in churn_actions {
                        match action {
                            MethodCall::Put { destination: x, content: y, } => self.put(x, y),
                            MethodCall::Get { name: x, data_request: y, } => self.get(x, y),
                            MethodCall::Refresh { type_tag, from_group, payload } => self.refresh(type_tag, from_group, payload),
                            MethodCall::Post { destination: x, content: y } => self.post(x, y),
                            MethodCall::Delete { name: x, data : y } => self.delete(x, y),
                            MethodCall::Forward { destination } =>
                                info!("IGNORED: on handle_churn MethodCall:Forward {} is not a Valid action", destination),
                            MethodCall::Reply { data: _data } =>
                                info!("IGNORED: on handle_churn MethodCall:Reply is not a Valid action")
                        };
                    }
                }
                Ok(())
            },
            Err(_) => Err(RoutingError::UnknownMessageType)
        }
    }

    fn send_i_am_msg(&mut self, endpoint: Endpoint) -> RoutingResult {
        let message = try!(encode(&IAm {
            address: types::Address::Node(self.id.name()),
            public_id : PublicId::new(&self.id)}));
        ignore(self.connection_manager.send(endpoint, message));
        Ok(())
    }

    // -----Address and various functions----------------------------------------

    fn drop_bootstrap(&mut self) {
        match self.bootstrap {
            Some((ref endpoint, name)) => {
                if self.routing_table.size() > 0 {
                    info!("Dropped bootstrap on {:?} {:?}", endpoint, name);
                    self.connection_manager.drop_node(endpoint.clone());
                }
            },
            None => {}
        };
        self.bootstrap = None;
    }

    fn address_in_close_group_range(&self, address: &NameType) -> bool {
        if self.routing_table.size() < types::QUORUM_SIZE  ||
           *address == self.id.name().clone()
        {
            return true;
        }

        match self.routing_table.our_close_group().last() {
            Some(furthest_close_node) => {
                closer_to_target_or_equal(&address, &furthest_close_node.id(), &self.id.name())
            },
            None => false  // ...should never reach here
        }
    }

    fn get_next_message_id(&mut self) -> MessageId {
        let temp = self.next_message_id;
        self.next_message_id = self.next_message_id.wrapping_add(1);
        return temp;
    }

    fn lookup_endpoint(&self, endpoint: &Endpoint) -> Option<ConnectionName> {
        // first check whether it is reflected from us to us (bypassing CRUST)
        if endpoint == &self.reflective_endpoint {
            return Some(ConnectionName::ReflectionOnToUs);
        }
        // prioritise routing table
        match self.routing_table.lookup_endpoint(&endpoint) {
            Some(name) => Some(ConnectionName::Routing(name)),
            // secondly look in the relay_map
            None => match self.relay_map.lookup_endpoint(&endpoint) {
                Some(name) => Some(ConnectionName::Relay(name)),
                // check to see if it is our bootstrap_endpoint
                None => match self.bootstrap {
                    Some((ref bootstrap_ep, ref bootstrap_name)) => {
                        if bootstrap_ep == endpoint {
                            Some(ConnectionName::OurBootstrap(bootstrap_name.clone()))
                        } else {
                            None
                        }
                    },
                    None => match self.relay_map.lookup_unknown_connection(&endpoint) {
                        true => Some(ConnectionName::UnidentifiedConnection),
                        false => None
                    }
                }
            }
        }
    }

    // -----Message Handlers from Routing Table connections----------------------------------------

    // Routing handle put_data
<<<<<<< HEAD
    fn handle_node_put_data(&mut self, signed_message: SignedMessage, message: RoutingMessage,
                            data: Data, source: NameType) -> RoutingResult {
=======
    fn handle_group_put_data(&mut self, signed_message: SignedMessage, message: RoutingMessage,
                              data: Data, _source: NameType) -> RoutingResult {
>>>>>>> 80343262
        let our_authority = our_authority(&message, &self.routing_table);
        let from_authority = message.from_authority();
        let from = message.source_address();
        //let to = message.send_to();
        let to = message.destination_address();
<<<<<<< HEAD

        let mut quorum = types::QUORUM_SIZE;

        if self.routing_table.size() < types::QUORUM_SIZE {
            quorum = self.routing_table.size();
        }
=======
>>>>>>> 80343262

        let source_group = match message.from_authority() {
            Authority::ClientManager(name) => name,
            Authority::NaeManager(name)    => name,
            Authority::NodeManager(name)   => name,
            Authority::ManagedNode      => return Err(RoutingError::BadAuthority),
            Authority::ManagedClient(_) => return Err(RoutingError::BadAuthority),
            Authority::Client(_)        => return Err(RoutingError::BadAuthority),
            Authority::Unknown          => return Err(RoutingError::BadAuthority),
        };

        // Temporarily pretend that the sentinel passed, later implement
        // sentinel.
        let resolved = Event::PutDataRequest(signed_message.clone(), data.clone(), source_group,
                                             message.destination.non_relayed_destination(),
                                             message.authority.clone(), our_authority.clone(),
                                             message.message_id.clone());

        match self.mut_interface().handle_put(our_authority.clone(), from_authority, from, to,
                                              data.clone()) {
            Ok(method_calls) => {
                for method_call in method_calls {
                    match method_call {
                        MethodCall::Put { destination: x, content: y, } => self.put(x, y),
                        MethodCall::Get { name: x, data_request: y, } => self.get(x, y),
                        MethodCall::Refresh { type_tag, from_group, payload }
                            => self.refresh(type_tag, from_group, payload),
                        MethodCall::Post { destination: x, content: y, } => self.post(x, y),
                        MethodCall::Delete { name: x, data: y } => self.delete(x, y),
                        MethodCall::Forward { destination } => {
                            let data = try!(resolved.get_data());
                            let msg = try!(resolved.create_forward(
                                MessageType::PutData(data), self.id.name(), destination,
                                self.get_next_message_id()));
                            ignore(self.send_swarm_or_parallel(&msg));
                        },
                        MethodCall::Reply { data } => {
                            let msg = try!(resolved.create_reply(MessageType::PutData(data)));
                            ignore(self.send_swarm_or_parallel(&msg));
                        }
                    }
                }
            },
            Err(InterfaceError::Abort) => {},
            Err(InterfaceError::Response(error)) => {
                let signed_error = ErrorReturn {
                    error: error,
                    orig_request: try!(resolved.get_orig_message())
                };
                let group_pub_keys = if our_authority.is_group() {
                    self.group_pub_keys()
                }
                else {
                    BTreeMap::new()
                };
                let msg = MessageType::PutDataResponse(signed_error, group_pub_keys);
                let msg = try!(resolved.create_reply(msg));
                ignore(self.send_swarm_or_parallel(&msg));
            }
        }
        Ok(())
    }

    // Routing handle put_data
    fn handle_client_put_data(&mut self, signed_message: SignedMessage, message: RoutingMessage,
                              data: Data, source: sign::PublicKey) -> RoutingResult {
        let our_authority = our_authority(&message, &self.routing_table);
        let from_authority = message.from_authority();
        let from = message.source_address();
        //let to = message.send_to();
        let to = message.destination_address();

        if !signed_message.verify_signature(&source) {
            return Err(RoutingError::FailedSignature);
        }

        let resolved = Event::PutDataRequest(signed_message.clone(), data.clone(),
                                             message.source.non_relayed_source(),
                                             message.destination.non_relayed_destination(),
                                             message.authority.clone(), our_authority.clone(),
                                             message.message_id.clone());

         match self.mut_interface().handle_put(our_authority.clone(), from_authority, from, to,
                                               data.clone()) {
             Ok(method_calls) => {
                 for method_call in method_calls {
                     match method_call {
                         MethodCall::Put { destination: x, content: y, } => self.put(x, y),
                         MethodCall::Get { name: x, data_request: y, } => self.get(x, y),
                         MethodCall::Refresh { type_tag, from_group, payload }
                             => self.refresh(type_tag, from_group, payload),
                         MethodCall::Post { destination: x, content: y, } => self.post(x, y),
                         MethodCall::Delete { name: x, data: y } => self.delete(x, y),
                         MethodCall::Forward { destination } => {
                             let data = try!(resolved.get_data());
                             let msg = try!(resolved.create_forward(
                                 MessageType::PutData(data), self.id.name(), destination,
                                 self.get_next_message_id()));
                             ignore(self.send_swarm_or_parallel(&msg));
                         },
                         MethodCall::Reply { data } => {
                             let msg = try!(resolved.create_reply(MessageType::PutData(data)));
                             ignore(self.send_swarm_or_parallel(&msg));
                         }
                     }
                 }
             },
             Err(InterfaceError::Abort) => {},
             Err(InterfaceError::Response(error)) => {
                 let signed_error = ErrorReturn {
                     error: error,
                     orig_request: try!(resolved.get_orig_message())
                 };
                 let group_pub_keys = if our_authority.is_group() {
                     self.group_pub_keys()
                 }
                 else {
                     BTreeMap::new()
                 };
                 let msg = MessageType::PutDataResponse(signed_error, group_pub_keys);
                 let msg = try!(resolved.create_reply(msg));
                 ignore(self.send_swarm_or_parallel(&msg));
             }
         }
         Ok(())
    }

    fn handle_post(&mut self, signed_message: SignedMessage, message: RoutingMessage, data: Data)
            -> RoutingResult {
        let our_authority = our_authority(&message, &self.routing_table);
        let from_authority = message.from_authority();
        let from = message.source_address();
        let to = message.destination_address();

        match self.mut_interface().handle_post(our_authority.clone(), from_authority, from, to, data) {
            Ok(method_calls) => {
                for method_call in method_calls {
                    match method_call {
                        MethodCall::Put { destination: x, content: y, } => self.put(x, y),
                        MethodCall::Get { name: x, data_request: y, } => self.get(x, y),
                        MethodCall::Refresh { type_tag, from_group, payload } => self.refresh(type_tag, from_group, payload),
                        MethodCall::Post { destination: x, content: y, } => self.post(x, y),
                        MethodCall::Delete { name: x, data : y } => self.delete(x, y),
                        MethodCall::Forward { destination } =>
                            ignore(self.forward(&signed_message, &message, destination)),
                        MethodCall::Reply { data } =>
                            ignore(self.send_reply(&message, our_authority.clone(), MessageType::Post(data))),
                    }
                }
            },
            Err(InterfaceError::Abort) => {},
            Err(InterfaceError::Response(error)) => {
                let signed_error = ErrorReturn {
                    error        : error,
                    orig_request : signed_message
                };

                let group_pub_keys = if our_authority.is_group() {
                    self.group_pub_keys()
                }
                else {
                    BTreeMap::new()
                };

                try!(self.send_reply(&message,
                                     our_authority.clone(),
                                     MessageType::PostResponse(signed_error,
                                                               group_pub_keys)));
            }
        }
        Ok(())
    }

<<<<<<< HEAD
    fn handle_node_put_data_response(&mut self, signed_message: SignedMessage,
=======
    fn handle_group_put_data_response(&mut self, _signed_message: SignedMessage,
>>>>>>> 80343262
            message: RoutingMessage, response: ErrorReturn) -> RoutingResult {
        info!("Handle group PUT data response.");
        let our_authority = our_authority(&message, &self.routing_table);
        let from_authority = message.from_authority();
        let from = message.source.clone();
        let _source = match message.source.actual_source() {
            Address::Node(name) => name,
            _ => return Err(RoutingError::BadAuthority),
        };

<<<<<<< HEAD
        if self.routing_table.size() < types::QUORUM_SIZE {
            quorum = self.routing_table.size();
        }

        let resolved = Event::PutDataResponse(signed_message.clone(), response.clone(), source,
                                              message.destination.non_relayed_destination(),
                                              message.authority.clone(), our_authority.clone(),
                                              message.message_id.clone());
=======
        let resolved = (SentinelPutResponse::new(message.clone(), response.clone(),
            our_authority.clone()), true);
>>>>>>> 80343262

        //let resolved = match self.put_response_sentinel.add_claim(
        //    SentinelPutResponse::new(message.clone(), response.clone(), our_authority.clone()),
        //    source, signed_message.signature().clone(),
        //    signed_message.encoded_body().clone(), quorum, quorum) {
        //        Some(result) =>  match  result {
        //            AddResult::RequestKeys(_) => {
        //                // Get Key Request
        //                return Ok(())
        //            },
        //            AddResult::Resolved(request, serialised_claim) => (request, serialised_claim)
        //        },
        //        None => return Ok(())
        //};

        for method_call in self.mut_interface().handle_put_response(from_authority, from,
                                                                    response.error.clone()) {
            match method_call {
                MethodCall::Put { destination: x, content: y, } => self.put(x, y),
                MethodCall::Get { name: x, data_request: y, } => self.get(x, y),
                MethodCall::Refresh { type_tag, from_group, payload }
                    => self.refresh(type_tag, from_group, payload),
                MethodCall::Post { destination: x, content: y, } => self.post(x, y),
                MethodCall::Delete { name: x, data : y } => self.delete(x, y),
                MethodCall::Forward { destination } => {
                    let response = try!(resolved.get_response());
                    let message_type = MessageType::PutDataResponse(response,
                                                                    self.group_pub_keys());
                    let msg = try!(resolved.create_forward(message_type, self.id.name(), destination,
                                                           self.get_next_message_id()));
                    ignore(self.send_swarm_or_parallel(&msg));
                }
                MethodCall::Reply { data: _data } =>
                    info!("IGNORED: on handle_put_data_response MethodCall:Reply is not a Valid action")
            }
        }
        Ok(())
    }

    fn handle_client_put_data_response(&mut self, signed_message: SignedMessage,
            message: RoutingMessage, response: ErrorReturn) -> RoutingResult {
        info!("Handle client PUT data response.");
        let our_authority = our_authority(&message, &self.routing_table);
        let from_authority = message.from_authority();
        let from = message.source.clone();

        match from.actual_source() {
            Address::Client(public_key) => {
                if !signed_message.verify_signature(&public_key) {
                    return Err(RoutingError::FailedSignature);
                }
            },
            _ => { return Err(RoutingError::BadAuthority); }
        }

        for method_call in self.mut_interface().handle_put_response(from_authority, from, response.error.clone()) {
            match method_call {
                MethodCall::Put { destination: x, content: y, } => self.put(x, y),
                MethodCall::Get { name: x, data_request: y, } => self.get(x, y),
                MethodCall::Refresh { type_tag, from_group, payload } => self.refresh(type_tag, from_group, payload),
                MethodCall::Post { destination: x, content: y, } => self.post(x, y),
                MethodCall::Delete { name: x, data : y } => self.delete(x, y),
                MethodCall::Forward { destination } => {
                    let message_id = self.get_next_message_id();
                    let message = RoutingMessage {
                        destination  : DestinationAddress::Direct(destination),
                        source       : SourceAddress::Direct(self.id.name()),
                        orig_message : None,
                        message_type : MessageType::PutDataResponse(response.clone(), BTreeMap::<NameType, sign::PublicKey>::new()),
                        message_id   : message_id,
                        authority    : our_authority.clone(),
                    };
                    ignore(self.forward(&try!(SignedMessage::new(&message, self.id.signing_private_key())), &message, destination));
                }
                MethodCall::Reply { data: _data } =>
                    info!("IGNORED: on handle_put_data_response MethodCall:Reply is not a Valid action")
            }
        }
        Ok(())
    }

    fn handle_post_response(&mut self, signed_message: SignedMessage,
                                       message: RoutingMessage,
                                       response: ErrorReturn) -> RoutingResult {
        info!("Handle POST response.");
        let from_authority = message.from_authority();
        let from = message.source.clone();

        for method_call in self.mut_interface().handle_post_response(from_authority, from, response.error.clone()) {
            match method_call {
                MethodCall::Put { destination: x, content: y, } => self.put(x, y),
                MethodCall::Get { name: x, data_request: y, } => self.get(x, y),
                MethodCall::Refresh { type_tag, from_group, payload } => self.refresh(type_tag, from_group, payload),
                MethodCall::Post { destination: x, content: y, } => self.post(x, y),
                MethodCall::Delete { name: x, data : y } => self.delete(x, y),
                MethodCall::Forward { destination } =>
                    ignore(self.forward(&signed_message, &message, destination)),
                MethodCall::Reply { data: _data } =>
                    info!("IGNORED: on handle_put_data_response MethodCall:Reply is not a Valid action")
            }
        }
        Ok(())
    }

    fn handle_connect_request(&mut self,
                              connect_request: ConnectRequest,
                              message:         SignedMessage
                             ) -> RoutingResult {
        if !connect_request.requester_fob.is_relocated() {
            return Err(RoutingError::RejectedPublicId);
        }
        // first verify that the message is correctly self-signed
        if message.verify_signature(&connect_request.requester_fob
            .signing_public_key()) {
            return Err(RoutingError::FailedSignature);
        }
        // if the PublicId claims to be relocated,
        // check whether we have a temporary record of this relocated Id,
        // which we would have stored after the sentinel group consensus
        // of the relocated Id. If the fobs match, add it to routing_table.
        match self.public_id_cache.get(&connect_request.requester_fob.name()) {
            Some(public_id) => {
                // check the full fob received corresponds, not just the names
                if public_id == &connect_request.requester_fob {
/* FIXME: we will add this node to the routing table on WhoAreYou
                    // Collect the local and external endpoints into a single vector to construct a NodeInfo
                    let mut peer_endpoints = connect_request.local_endpoints.clone();
                    peer_endpoints.extend(connect_request.external_endpoints.clone().into_iter());
                    let peer_node_info =
                        NodeInfo::new(connect_request.requester_fob.clone(), peer_endpoints, None);
                    // Try to add to the routing table.  If unsuccessful, no need to continue.
                    let (added, _) = self.routing_table.add_node(peer_node_info.clone());
                    if !added {
                        return Err(RoutingError::RefusedFromRoutingTable); }
                    info!("RT (size : {:?}) added {:?} ", self.routing_table.size(), peer_node_info.fob.name());
*/
                    // Try to connect to the peer.
                    self.connection_manager.connect(connect_request.local_endpoints.clone());
                    self.connection_manager.connect(connect_request.external_endpoints.clone());
                    self.connection_cache.entry(public_id.name())
                        .or_insert(SteadyTime::now());
                    // Send the response containing our details,
                    // and add the original signature as proof of the request
// FIXME: for TCP rendez-vous connect is not needed
/*                    let routing_msg = self.construct_connect_response_msg(&original_header, &body, &signature, &connect_request);
                    let serialised_message = try!(encode(&routing_msg));

                    // intercept if we can relay it directly
                    match (routing_msg.message_header.destination.dest.clone(),
                        routing_msg.message_header.destination.relay_to.clone()) {
                        (dest, Some(relay)) => {
                            // if we should directly respond to this message, do so
                            if dest == self.id.name()
                                && self.relay_map.contains_relay_for(&relay) {
                                info!("Sending ConnectResponse directly to relay {:?}", relay);
                                self.send_out_as_relay(&relay, serialised_message);
                                return Ok(());
                            }
                        },
                        _ => {}
                    };

                    self.send_swarm_or_parallel(&routing_msg.message_header.destination.dest,
                        &serialised_message);
*/
                }
            },
            None => {}
        };
        Ok(())
    }

    fn handle_refresh(&mut self, message: RoutingMessage, tag: u64, payload: Vec<u8>) -> RoutingResult {
        let group = match message.from_group() {
            Some(g) => g,
            None    => return Err(RoutingError::RefreshNotFromGroup),
        };

        let threshold = (self.routing_table.size() as f32) * 0.8; // 80% chosen arbitrary
        let opt_payloads = self.refresh_accumulator.add_message(threshold as usize,
                                                                tag,
                                                                message.non_relayed_source(),
                                                                group.clone(),
                                                                payload);
        opt_payloads.map(|payload| {
            self.mut_interface().handle_refresh(tag, group, payload);
        });
        Ok(())
    }

    fn handle_connect_response(&mut self, connect_response: ConnectResponse) -> RoutingResult {

        // Verify a connect request was initiated by us.
        let connect_request = try!(decode::<ConnectRequest>(&connect_response.serialised_connect_request));
        if connect_request.requester_id != self.id.name() ||
           !verify_detached(&connect_response.connect_request_signature,
                                  &connect_response.serialised_connect_request[..],
                                  &self.id.signing_public_key()) {
            return Err(RoutingError::Response(ResponseError::InvalidRequest));
        }
        // double check if fob is relocated;
        // this should be okay as we check this before sending out a connect_request
        if !connect_response.receiver_fob.is_relocated() {
            return Err(RoutingError::RejectedPublicId); }
        // Collect the local and external endpoints into a single vector to construct a NodeInfo
        let mut peer_endpoints = connect_response.receiver_local_endpoints.clone();
        peer_endpoints.extend(connect_response.receiver_external_endpoints.clone().into_iter());
  // info!("ConnectResponse from {:?}",  )
  // for peer in peer_endpoint {
  //     info!("")
  // }
        let peer_node_info =
            NodeInfo::new(connect_response.receiver_fob.clone(), peer_endpoints, None);

        // Try to add to the routing table.  If unsuccessful, no need to continue.
        let (added, _) = self.routing_table.add_node(peer_node_info.clone());
        if !added {
           return Err(RoutingError::RefusedFromRoutingTable); }
        info!("RT (size : {:?}) added {:?} on connect response", self.routing_table.size(),
            peer_node_info.fob.name());
        // Try to connect to the peer.
        self.connection_manager.connect(connect_response.receiver_local_endpoints.clone());
        self.connection_manager.connect(connect_response.receiver_external_endpoints.clone());
        Ok(())
    }

    /// On bootstrapping a node can temporarily publish its PublicId in the group.
    /// No handle_get_public_id is needed - this is handled by routing_node
    /// before the membrane instantiates.
    // TODO (Ben): check whether to accept id into group;
    // restrict on minimal similar number of leading bits.
    fn handle_put_public_id(&mut self, signed_message: SignedMessage, message: RoutingMessage,
        public_id: PublicId) -> RoutingResult {
        let our_authority = our_authority(&message, &self.routing_table);
        match (message.from_authority(), our_authority.clone(), public_id.is_relocated()) {
            (Authority::ManagedNode, Authority::NaeManager(_), false) => {
                let mut put_public_id_relocated = public_id.clone();

                let close_group =
                    self.routing_table.our_close_group().into_iter()
                    .map(|node_info| node_info.id())
                    .chain(Some(self.id.name().clone()).into_iter())
                    .collect::<Vec<NameType>>();

                let relocated_name = try!(utils::calculate_relocated_name(close_group,
                                                                          &public_id.name()));
                // assign_relocated_name
                put_public_id_relocated.assign_relocated_name(relocated_name.clone());

                info!("RELOCATED {:?} to {:?}", public_id.name(), relocated_name);
                let mut relocated_message = message.clone();
                relocated_message.message_type =
                    MessageType::PutPublicId(put_public_id_relocated);
                // Forward to relocated_name group, which will actually store the relocated public id
                try!(self.forward(&signed_message, &relocated_message, relocated_name));
                Ok(())
            },
            (Authority::NaeManager(_), Authority::NaeManager(_), true) => {
                // Note: The "if" check is workaround for absense of sentinel. This avoids redundant PutPublicIdResponse responses.
                if !self.public_id_cache.contains_key(&public_id.name()) {
                  self.public_id_cache.add(public_id.name(), public_id.clone());
                  info!("CACHED RELOCATED {:?}", public_id.name());
                  // Reply with PutPublicIdResponse to the reply_to address
                  match message.orig_message.clone() {
                      Some(original_signed_msg) => {
                          ignore(self.send_reply(&message, our_authority,
                              MessageType::PutPublicIdResponse(public_id, original_signed_msg)));
                      },
                      None => {
                          error!("Name Request: there should always be an original request message
                              present at reply. Dropping reply.");
                      }
                  }
                }
                Ok(())
            },
            _ => Err(RoutingError::BadAuthority)
        }
    }

    fn handle_find_group(&mut self, original_message: RoutingMessage) -> RoutingResult {
        let group = self.routing_table.our_close_group().into_iter()
                    .map(|x|x.fob)
                    // add ourselves
                    .chain(Some(PublicId::new(&self.id)).into_iter())
                    .collect::<Vec<_>>();

        let message = RoutingMessage {
            destination  : original_message.reply_destination(),
            source       : SourceAddress::Direct(self.id.name().clone()),
            orig_message : None,
            message_type : MessageType::FindGroupResponse(group),
            message_id   : original_message.message_id,
            authority    : Authority::Unknown,
        };

        self.send_swarm_or_parallel(&message)
    }

    fn handle_find_group_response(&mut self,
                                  find_group_response: Vec<PublicId>,
                                  refresh_our_own_group: bool) -> RoutingResult {
        for peer in find_group_response {
            self.refresh_routing_table(&peer.name());
        }
        if refresh_our_own_group {
            let our_name = self.id.name().clone();
            if !self.connection_cache.contains_key(&our_name) {
                let find_group_msg = self.construct_find_group_msg();
                ignore(self.send_swarm_or_parallel(&find_group_msg));
                self.connection_cache.entry(our_name)
                    .or_insert(SteadyTime::now());
            }
        }
        Ok(())
    }

    fn handle_get_data(&mut self, orig_message: SignedMessage,
                                  message: RoutingMessage,
                                  data_request: DataRequest) -> RoutingResult {
        let our_authority  = our_authority(&message, &self.routing_table);
        let from_authority = message.from_authority();
        let from           = message.source_address();

        match self.mut_interface().handle_get(
                data_request.clone(), our_authority.clone(), from_authority, from) {
            Ok(method_calls) => {
                for method_call in method_calls {
                    match method_call {
                        MethodCall::Put { destination: x, content: y, } => self.put(x, y),
                        MethodCall::Get { name: x, data_request: y, } => self.get(x, y),
                        MethodCall::Refresh { type_tag, from_group, payload } => self.refresh(type_tag, from_group, payload),
                        MethodCall::Post { destination: x, content: y, } => self.post(x, y),
                        MethodCall::Delete { name: x, data : y } => self.delete(x, y),
                        MethodCall::Forward { destination } =>
                            ignore(self.forward(&orig_message, &message, destination)),
                        MethodCall::Reply { data } => {

                            let group_pub_keys = if our_authority.is_group() {
                                self.group_pub_keys()
                            }
                            else {
                                BTreeMap::new()
                            };

                            let response = GetDataResponse {
                                data           : data,
                                orig_request   : orig_message.clone(),
                                group_pub_keys : group_pub_keys
                            };

                            ignore(self.send_reply(&message, our_authority.clone(), MessageType::GetDataResponse(response)))
                        },
                    }
                }
            },
            Err(..) => {;},
        }
        Ok(())
    }

    fn forward(&self, orig_message: &SignedMessage, routing_message: &RoutingMessage,
            destination: NameType) -> RoutingResult {
        let original_routing_message =
            try!(orig_message.get_routing_message());
        let our_authority = our_authority(&original_routing_message, &self.routing_table);
        let message = routing_message.create_forward(self.id.name().clone(),
                                                     our_authority,
                                                     destination,
                                                     orig_message.clone());
        ignore(self.send_swarm_or_parallel(&message));
        Ok(())
    }

    fn send_reply(&mut self,
                  routing_message : &RoutingMessage,
                  our_authority   : Authority,
                  msg             : MessageType) -> RoutingResult {
        let mut message = try!(routing_message.create_reply(&self.id.name(), &our_authority));

        message.message_type = msg;
        message.authority    = our_authority;

        self.send_swarm_or_parallel_or_relay(&message)
    }

<<<<<<< HEAD
    fn handle_node_get_data_response(&mut self, signed_message : SignedMessage,
=======
    pub fn get_quorum(&self) -> usize {
        let mut quorum = types::QUORUM_SIZE;
        if self.routing_table.size() < types::QUORUM_SIZE {
            quorum = self.routing_table.size();
        }
        quorum
    }

    fn handle_group_get_data_response(&mut self, _signed_message : SignedMessage,
>>>>>>> 80343262
            message: RoutingMessage, response: GetDataResponse) -> RoutingResult {
        let our_authority = our_authority(&message, &self.routing_table);
        let from = message.source.non_relayed_source();

        let _ = self.get_quorum();

        let _source = match message.source.actual_source() {
            Address::Node(name) => name,
            _ => return Err(RoutingError::BadAuthority),
        };

<<<<<<< HEAD
        if self.routing_table.size() < types::QUORUM_SIZE {
            quorum = self.routing_table.size();
        }

        let resolved = Event::GetDataResponse(signed_message.clone(), response.clone(), source,
                                              message.destination.non_relayed_destination(),
                                              message.authority.clone(), our_authority.clone(),
                                              message.message_id.clone());

=======
        let resolved = SentinelGetDataResponse::new(message, response, our_authority.clone());
>>>>>>> 80343262

        //let resolved = match self.get_data_response_sentinel.add_claim(
        //    SentinelGetDataResponse::new(message.clone(), response.clone(), our_authority.clone()),
        //    source, signed_message.signature().clone(),
        //    signed_message.encoded_body().clone(), quorum, quorum) {
        //        Some(result) =>  match  result {
        //            AddResult::RequestKeys(_) => {
        //                // Get Key Request
        //                return Ok(())
        //            },
        //            AddResult::Resolved(request, serialised_claim) => (request, serialised_claim)
        //        },
        //        None => return Ok(())
        //};
        let data_response = try!(resolved.get_data_response());
        for method_call in self.mut_interface().handle_get_response(from,
                                                                    data_response.data.clone()) {
            match method_call {
                MethodCall::Put { destination: x, content: y, } => self.put(x, y),
                MethodCall::Get { name: x, data_request: y, } => self.get(x, y),
                MethodCall::Refresh { type_tag, from_group, payload } => self.refresh(type_tag, from_group, payload),
                MethodCall::Post { destination: x, content: y, } => self.post(x, y),
                MethodCall::Delete { name: x, data : y } => self.delete(x, y),
                MethodCall::Forward { destination } => {
                    let message_type = MessageType::GetDataResponse(data_response.clone());
                    let msg = try!(resolved.create_forward(message_type, self.id.name(), destination,
                                                           self.get_next_message_id()));
                    ignore(self.send_swarm_or_parallel(&msg));
                },
                MethodCall::Reply { data: _data } =>
                    info!("IGNORED: on handle_get_data_response MethodCall:Reply is not a Valid action")
            }
        }
        Ok(())
    }

    fn handle_client_get_data_response(&mut self, _orig_message : SignedMessage,
            message: RoutingMessage, response: GetDataResponse) -> RoutingResult {
        if !response.verify_request_came_from(&self.id.signing_public_key()) {
            return Err(RoutingError::FailedSignature);
        }

        let our_authority = our_authority(&message, &self.routing_table);
        let from = message.source.non_relayed_source();

        for method_call in self.mut_interface().handle_get_response(from, response.data.clone()) {
            match method_call {
                MethodCall::Put { destination: x, content: y, } => self.put(x, y),
                MethodCall::Get { name: x, data_request: y, } => self.get(x, y),
                MethodCall::Refresh { type_tag, from_group, payload } => self.refresh(type_tag, from_group, payload),
                MethodCall::Post { destination: x, content: y, } => self.post(x, y),
                MethodCall::Delete { name: x, data : y } => self.delete(x, y),
                MethodCall::Forward { destination } => {
                    let message_id = self.get_next_message_id();
                    let message = RoutingMessage {
                        destination  : DestinationAddress::Direct(destination),
                        source       : SourceAddress::Direct(self.id.name()),
                        orig_message : None,
                        message_type : MessageType::GetDataResponse(response.clone()),
                        message_id   : message_id,
                        authority    : our_authority.clone(),
                    };
                    ignore(self.forward(&try!(SignedMessage::new(&message, self.id.signing_private_key())) , &message, destination));
                },
                MethodCall::Reply { data: _data } =>
                    info!("IGNORED: on handle_get_data_response MethodCall:Reply is not a Valid action")
            }
        }
        Ok(())
    }

    fn group_pub_keys(&self) -> BTreeMap<NameType, sign::PublicKey> {
        let name_and_key_from_info = |node_info : NodeInfo| {
            (node_info.fob.name(), node_info.fob.signing_public_key())
        };

        let ourselves = (self.id.name(), self.id.signing_public_key());

        self.routing_table.our_close_group()
                          .into_iter()
                          .map(name_and_key_from_info)
                          .chain(Some(ourselves).into_iter())
                          .collect()
    }

    fn mut_interface(&mut self) -> &mut F { self.interface.deref_mut() }
}


fn ignore<R,E>(_result: Result<R,E>) {}

#[cfg(test)]
mod test {

use super::*;
use super::ConnectionName;
use authority::Authority;
use crust;
use data::{Data, DataRequest};
use error::{ResponseError, InterfaceError};
use id::Id;
use event::Event;
use immutable_data::{ImmutableData, ImmutableDataType};
use structured_data::StructuredData;
use messages::{ErrorReturn, RoutingMessage, MessageType, SignedMessage, GetDataResponse};
use name_type::{NameType, closer_to_target, NAME_TYPE_LEN};
use node_interface::{Interface, MethodCall};
use public_id::PublicId;
use rand::{random, Rng, thread_rng};
use routing_table;
use sendable::Sendable;
use sodiumoxide::crypto;
use std::sync::mpsc;
use std::sync::{Arc, Mutex};
use test_utils::Random;
use types::{DestinationAddress, MessageId, SourceAddress, GROUP_SIZE, Address};
use utils;
use crust::Endpoint;
use rand::distributions::{IndependentSample, Range};
use std::collections::BTreeMap;


// TODO: This duplicate must use the available code
pub fn random_endpoint() -> Endpoint {
    use std::net::{Ipv4Addr, SocketAddrV4, SocketAddr};
    Endpoint::Tcp(SocketAddr::V4(SocketAddrV4::new(Ipv4Addr::new(random::<u8>(),
        random::<u8>(), random::<u8>(),random::<u8>()), random::<u16>())))
}

// TODO: This duplicate must use the available code
pub fn random_endpoints() -> Vec<Endpoint> {
    let range = Range::new(1, 10);
    let mut rng = thread_rng();
    let count = range.ind_sample(&mut rng);
    let mut endpoints = vec![];
    for _ in 0..count {
        endpoints.push(random_endpoint());
    }
    endpoints
}

#[derive(Clone)]
struct Stats {
    call_count: usize,
    data: Vec<u8>
}

impl Stats {
    pub fn new() -> Stats {
        Stats {call_count: 0, data: vec![]}
    }
}

struct TestInterface {
    stats: Arc<Mutex<Stats>>
}

impl Interface for TestInterface {
    fn handle_get(&mut self, _data_request: DataRequest, _our_authority: Authority,
                  _from_authority: Authority, _from_address   : SourceAddress)
        -> Result<Vec<MethodCall>, InterfaceError> {
        let stats = self.stats.clone();
        let mut stats_value = stats.lock().unwrap();
        stats_value.call_count += 1;
        let data = Data::ImmutableData(
                ImmutableData::new(ImmutableDataType::Normal,
                "handle_get called".to_string().into_bytes().iter().map(|&x| x).collect::<Vec<_>>()));
        let mut method_calls = Vec::<MethodCall>::new();
        method_calls.push(MethodCall::Reply { data: data });
        Ok(method_calls)
    }

    fn handle_put(&mut self, _our_authority: Authority, from_authority: Authority,
                  _from_address: SourceAddress, _dest_address: DestinationAddress,
                  data: Data) -> Result<Vec<MethodCall>, InterfaceError> {
        let stats = self.stats.clone();
        let mut stats_value = stats.lock().unwrap();
        stats_value.call_count += 1;
        stats_value.data = match from_authority {
            Authority::Unknown => "UnauthorisedPut".to_string().into_bytes(),
            _   => "AuthorisedPut".to_string().into_bytes(),
        };
        let mut method_calls = Vec::<MethodCall>::new();
        method_calls.push(MethodCall::Reply { data: data });
        Ok(method_calls)
    }

    fn handle_refresh(&mut self, _type_tag: u64, _from_group: NameType, payloads: Vec<Vec<u8>>) {
        let stats = self.stats.clone();
        let mut stats_value = stats.lock().unwrap();
        stats_value.call_count += 1;
        stats_value.data = payloads[0].clone();
    }

    fn handle_post(&mut self, _our_authority: Authority, _from_authority: Authority,
                   _from_address: SourceAddress, _dest_address: DestinationAddress,
                   data: Data) -> Result<Vec<MethodCall>, InterfaceError> {
        let stats = self.stats.clone();
        let mut stats_value = stats.lock().unwrap();
        stats_value.call_count += 1;
        stats_value.data = "handle_post called".to_string().into_bytes();
        let mut method_calls = Vec::<MethodCall>::new();
        method_calls.push(MethodCall::Reply { data: data });
        Ok(method_calls)
    }

    fn handle_get_response(&mut self, _from_address: NameType,
                           _response: Data) -> Vec<MethodCall> {
        let stats = self.stats.clone();
        let mut stats_value = stats.lock().unwrap();
        stats_value.call_count += 1;
        stats_value.data = "handle_get_response called".to_string().into_bytes();
        Vec::<MethodCall>::new()
    }

    fn handle_put_response(&mut self, _from_authority: Authority, _from_address: SourceAddress,
                           _response: ResponseError) -> Vec<MethodCall> {
        let stats = self.stats.clone();
        let mut stats_value = stats.lock().unwrap();
        stats_value.call_count += 1;
        stats_value.data = "handle_put_response".to_string().into_bytes();
        Vec::<MethodCall>::new()
    }

    fn handle_post_response(&mut self, _from_authority: Authority, _from_address: SourceAddress,
                           _response: ResponseError) -> Vec<MethodCall> {
        let stats = self.stats.clone();
        let mut stats_value = stats.lock().unwrap();
        stats_value.call_count += 1;
        stats_value.data = "handle_post_response".to_string().into_bytes();
        Vec::<MethodCall>::new()
    }

    fn handle_churn(&mut self, _close_group: Vec<NameType>)
        -> Vec<MethodCall> {
        unimplemented!();
    }

    fn handle_cache_get(&mut self, _data_request   : DataRequest,
                                   _from_authority : NameType,
                                   _from_address   : NameType)
        -> Result<MethodCall, InterfaceError> {
        Err(InterfaceError::Abort)
    }

    fn handle_cache_put(&mut self, _from_authority: Authority, _from_address: NameType,
                        _data: Data) -> Result<MethodCall, InterfaceError> {
        Err(InterfaceError::Abort)
    }
}

fn create_membrane(stats: Arc<Mutex<Stats>>) -> RoutingMembrane<TestInterface> {
    //FIXME(ben): review whether this is correct and wanted 23/07/2015
    let mut id = Id::new();
    let (event_output, event_input) = mpsc::channel();
    let mut cm = crust::ConnectionManager::new(event_output.clone());
    let _ = cm.start_accepting(vec![]);

    // Hack: assign a name which is not a hash of the public sign
    // key, so that the membrane thinks it is a relocated id.
    id.assign_relocated_name(NameType([0;NAME_TYPE_LEN]));

    RoutingMembrane::<TestInterface>::new(cm, event_output, event_input, None, id.clone(), TestInterface {stats : stats})
}

struct Tester {
    pub stats    : Arc<Mutex<Stats>>,
    pub membrane : RoutingMembrane<TestInterface>
}

impl Tester {
    pub fn new() -> Tester {
        let stats = Arc::new(Mutex::new(Stats::new()));
        Tester {
            stats    : stats.clone(),
            membrane : create_membrane(stats),
        }
    }

    pub fn call_operation(&mut self,
                          message_type : MessageType,
                          source       : SourceAddress,
                          destination  : DestinationAddress,
                          authority    : Authority) -> Stats {
        let message = RoutingMessage {
            destination : destination,
            source      : source.clone(),
            orig_message: None,
            message_type: message_type,
            message_id  : self.membrane.get_next_message_id(),
            authority   : authority,
        };

        let signed_message = SignedMessage::new(&message, self.membrane.id.signing_private_key());
        let _connection_name = ConnectionName::Routing(match source.actual_source() {
            Address::Node(name) => name,
            _                   => Random::generate_random()
        });

        let _ = self.membrane.message_received(signed_message.unwrap());
        let stats = self.stats.clone();
        let stats_value = stats.lock().unwrap();
        stats_value.clone()
    }
}

fn populate_routing_node() -> RoutingMembrane<TestInterface> {
    let stats = Arc::new(Mutex::new(Stats::new()));
    let mut membrane = create_membrane(stats);

    let mut count : usize = 0;
    loop {
        membrane.routing_table.add_node(routing_table::NodeInfo::new(
                                        PublicId::new(&Id::new()),
                                        random_endpoints(),
                                        Some(random_endpoint())));
        count += 1;
        if membrane.routing_table.size() >=
            routing_table::RoutingTable::get_optimal_size() { break; }
        if count >= 2 * routing_table::RoutingTable::get_optimal_size() {
            panic!("Routing table does not fill up."); }
    }
    membrane
}

    #[test]
    fn check_next_id() {
        let mut membrane = create_membrane(Arc::new(Mutex::new(Stats::new())));
        assert_eq!(membrane.get_next_message_id() + 1, membrane.get_next_message_id());
    }

    #[test]
    fn call_put() {
        let mut array = [0u8; 64];
        thread_rng().fill_bytes(&mut array);
        let chunk = Data::ImmutableData(
            ImmutableData::new(ImmutableDataType::Normal, array.iter().map(|&x| x).collect::<Vec<_>>()));
        let mut membrane = create_membrane(Arc::new(Mutex::new(Stats::new())));
        let name: NameType = Random::generate_random();
        membrane.put(name, chunk);
    }

    #[test]
    fn call_post() {
        let mut array = [0u8; 64];
        thread_rng().fill_bytes(&mut array);
        let chunk = Data::ImmutableData(
            ImmutableData::new(ImmutableDataType::Normal, array.iter().map(|&x| x).collect::<Vec<_>>()));
        let mut membrane = create_membrane(Arc::new(Mutex::new(Stats::new())));
        let name: NameType = Random::generate_random();
        membrane.post(name, chunk);
    }

    #[test]
    fn call_get() {
        let mut membrane = create_membrane(Arc::new(Mutex::new(Stats::new())));
        let name: NameType = Random::generate_random();
        membrane.get(name, DataRequest::ImmutableData(ImmutableDataType::Normal));
    }

    #[test]
    fn call_refresh() {
        let mut array = [0u8; 64];
        thread_rng().fill_bytes(&mut array);
        let content = array.into_iter().map(|&value| value).collect::<Vec<_>>();
        let mut membrane = create_membrane(Arc::new(Mutex::new(Stats::new())));
        let name: NameType = Random::generate_random();
        membrane.refresh(100u64, name, content);
    }

    //Ignored because it expects that sentinel is in place.
    #[test]
    #[ignore]
    fn call_handle_put() {
        let mut array = [0u8; 64];
        thread_rng().fill_bytes(&mut array);
        let data = Data::ImmutableData(
            ImmutableData::new(ImmutableDataType::Normal,
                               array.iter().map(|&x|x).collect::<Vec<_>>()));
        let put_data = MessageType::PutData(data.clone());
        let source_name_type1: NameType = Random::generate_random();
        let source_name_type2: NameType = Random::generate_random();
        let dest_name_type: NameType = Random::generate_random();
        let authority = Authority::NodeManager(data.name());
        let message_id = random::<MessageId>();
        let message1 = RoutingMessage {
            destination : DestinationAddress::Direct(dest_name_type),
            source      : SourceAddress::Direct(source_name_type1.clone()),
            orig_message: None,
            message_type: put_data.clone(),
            message_id  : message_id,
            authority   : authority.clone(),
        };

        let message2 = RoutingMessage {
            destination : DestinationAddress::Direct(dest_name_type),
            source      : SourceAddress::Direct(source_name_type2.clone()),
            orig_message: None,
            message_type: put_data,
            message_id  : message_id,
            authority   : authority.clone(),
        };

        let mut name_key_pairs = Vec::new();
        let sign_keys1 =  crypto::sign::gen_keypair();
        let sign_keys2 =  crypto::sign::gen_keypair();
        name_key_pairs.push((source_name_type1.clone(), sign_keys1.0.clone()));
        name_key_pairs.push((source_name_type2.clone(), sign_keys2.0.clone()));
        let signed_message1 = SignedMessage::new(&message1, &sign_keys1.1).unwrap();
        let signed_message2 = SignedMessage::new(&message2, &sign_keys1.1).unwrap();

        let request1 = Event::PutDataRequest(signed_message1.clone(), data.clone(),
                                             source_name_type1,
                                             message1.destination.non_relayed_destination(),
                                             Authority::NodeManager(dest_name_type),
                                             authority.clone(),
                                             message1.message_id.clone());

        let request2 = Event::PutDataRequest(signed_message1.clone(), data.clone(),
                                             source_name_type1,
                                             message2.destination.non_relayed_destination(),
                                             Authority::NodeManager(dest_name_type),
                                             authority.clone(),
                                             message2.message_id.clone());

        let mut tester = Tester::new();
<<<<<<< HEAD

        let connection_name1 = ConnectionName::Routing(source_name_type1);
        let connection_name2 = ConnectionName::Routing(source_name_type2);

        let _ = tester.membrane.message_received(signed_message1);
        assert!(tester.membrane.put_sentinel.add_keys(
=======
        let signed_message1 = SignedMessage::new(&message1, &sign_keys1.1);
        let _connection_name1 = ConnectionName::Routing(source_name_type1);
        let signed_message2 = SignedMessage::new(&message2, &sign_keys1.1);
        let _connection_name2 = ConnectionName::Routing(source_name_type2);

        let _ = tester.membrane.message_received(signed_message1.unwrap());
        assert!(tester.membrane._put_sentinel.add_keys(
>>>>>>> 80343262
            request1.clone(), Random::generate_random(), name_key_pairs.clone(), 2usize).is_none());
        assert!(tester.membrane._put_sentinel.add_keys(
            request2.clone(), Random::generate_random(), name_key_pairs, 2usize).is_none());
        let _ = tester.membrane.message_received(signed_message2);
        let stats = tester.stats.clone();
        let stats_value = stats.lock().unwrap();
        assert_eq!(stats_value.call_count, 1usize);
    }

    #[test]
    fn call_handle_put_response() {
        let mut array = [0u8; 64];
        thread_rng().fill_bytes(&mut array);
        let keys = crypto::sign::gen_keypair();
        let put_data = MessageType::PutData(
            Data::ImmutableData(
                ImmutableData::new(ImmutableDataType::Normal,
                                   array.iter().map(|&x|x).collect::<Vec<_>>())));
        let message = RoutingMessage {
            destination : DestinationAddress::Direct(Random::generate_random()),
            source      : SourceAddress::Direct(Random::generate_random()),
            orig_message: None,
            message_type: put_data,
            message_id  : random::<u32>(),
            authority   : Authority::NaeManager(Random::generate_random())
        };

        let signed_message = SignedMessage::new(&message, &keys.1);

        let put_data_response = MessageType::PutDataResponse(
                                    ErrorReturn::new(ResponseError::NoData,
                                                     signed_message.unwrap()),
                                    BTreeMap::new());

        assert_eq!(Tester::new().call_operation(put_data_response,
            SourceAddress::Direct(Random::generate_random()),
            DestinationAddress::Direct(Random::generate_random()),
            Authority::NaeManager(Random::generate_random())).call_count, 1usize);
    }

    #[test]
    fn call_handle_get_data() {
        let get_data = MessageType::GetData(DataRequest::ImmutableData(ImmutableDataType::Normal));
        assert_eq!(Tester::new().call_operation(get_data,
            SourceAddress::Direct(Random::generate_random()),
            DestinationAddress::Direct(Random::generate_random()),
            Authority::NaeManager(Random::generate_random())).call_count, 1usize);
    }

    #[test]
    fn call_handle_get_data_response() {
        let mut tester = Tester::new();

        let mut array = [0u8; 64];
        thread_rng().fill_bytes(&mut array);

        let get_data = MessageType::GetData(
                           DataRequest::ImmutableData(ImmutableDataType::Normal));

        let message = RoutingMessage {
            destination : DestinationAddress::Direct(Random::generate_random()),
            source      : SourceAddress::Direct(Random::generate_random()),
            orig_message: None,
            message_type: get_data,
            message_id  : random::<u32>(),
            authority   : Authority::NaeManager(Random::generate_random())
        };

        let signed_message = SignedMessage::new(&message, &tester.membrane.id.signing_private_key()).unwrap();

        let get_data_response = MessageType::GetDataResponse(
            GetDataResponse {
                data: Data::ImmutableData(
                        ImmutableData::new(ImmutableDataType::Normal,
                                           array.iter().map(|&x|x).collect::<Vec<_>>())),
                orig_request   : signed_message,
                group_pub_keys : BTreeMap::new(),
            });

        assert_eq!(tester.call_operation(get_data_response,
            SourceAddress::Direct(Random::generate_random()),
            DestinationAddress::Direct(Random::generate_random()),
            Authority::NaeManager(Random::generate_random())).call_count, 1usize);
    }

    #[test]
    fn call_handle_post() {
        let mut array = [0u8; 64];
        thread_rng().fill_bytes(&mut array);
        let keys = crypto::sign::gen_keypair();
        let post_data = MessageType::Post(
            Data::StructuredData(
                StructuredData::new(0,
                                    Random::generate_random(),
                                    vec![],
                                    vec![keys.0],
                                    0,
                                    vec![],
                                    vec![])));
        assert_eq!(Tester::new().call_operation(post_data,
                   SourceAddress::Direct(Random::generate_random()),
                   DestinationAddress::Direct(Random::generate_random()),
                   Authority::NaeManager(Random::generate_random())).call_count, 1usize);
    }

    #[test]
    fn call_handle_post_response() {
        let mut array = [0u8; 64];
        thread_rng().fill_bytes(&mut array);
        let keys = crypto::sign::gen_keypair();
        let post_data = MessageType::Post(
            Data::StructuredData(
                StructuredData::new(0,
                                    Random::generate_random(),
                                    vec![],
                                    vec![keys.0],
                                    0,
                                    vec![],
                                    vec![])));
        let message = RoutingMessage {
            destination : DestinationAddress::Direct(Random::generate_random()),
            source      : SourceAddress::Direct(Random::generate_random()),
            orig_message: None,
            message_type: post_data,
            message_id  : random::<u32>(),
            authority   : Authority::NaeManager(Random::generate_random())
        };

        let signed_message = SignedMessage::new(&message, &keys.1);

        let post_response = MessageType::PostResponse(
                                ErrorReturn::new(ResponseError::NoData,
                                                 signed_message.unwrap()),
                                BTreeMap::new());

        assert_eq!(Tester::new().call_operation(post_response,
            SourceAddress::Direct(Random::generate_random()),
            DestinationAddress::Direct(Random::generate_random()),
            Authority::NaeManager(Random::generate_random())).call_count, 1usize);
    }

    #[test]
    fn call_handle_refresh() {
        let mut array = [0u8; 64];
        thread_rng().fill_bytes(&mut array);
        let refresh = MessageType::Refresh(random::<u64>(), array.iter().map(|&x|x).collect::<Vec<_>>());
        assert_eq!(Tester::new().call_operation(refresh,
                   SourceAddress::Direct(Random::generate_random()),
                   DestinationAddress::Direct(Random::generate_random()),
                   Authority::NaeManager(Random::generate_random())).call_count, 1usize);
    }

    #[test]
    fn relocate_original_public_id() {
        let mut routing_node = populate_routing_node();
        let furthest_closest_node = routing_node.routing_table.our_close_group().last().unwrap().id();
        let our_name = routing_node.id.name().clone();
        let total_inside : u32 = 5;
        let limit_attempts : u32 = 300;
        let mut stored_public_ids : Vec<PublicId> = Vec::with_capacity(total_inside as usize);
        let mut count_inside : u32 = 0;
        let mut count_total : u32 = 0;
        loop {
            let public_id = PublicId::new(&Id::new());
            let put_public_id = MessageType::PutPublicId(public_id.clone());
            let message = RoutingMessage {
                destination : DestinationAddress::Direct(public_id.name()),
                source      : SourceAddress::Direct(Random::generate_random()),
                orig_message: None,
                message_type: put_public_id,
                message_id  : random::<u32>(),
                authority   : Authority::ManagedNode,
            };
            let signed_message = SignedMessage::new(&message, routing_node.id.signing_private_key());
            let result = routing_node.handle_put_public_id(signed_message.unwrap(), message, public_id.clone());
            if closer_to_target(&public_id.name(),
                                &furthest_closest_node,
                                &our_name) {
                assert!(result.is_ok());
                stored_public_ids.push(public_id);
                count_inside += 1;
            } else {
                assert!(result.is_err());
            }
            count_total += 1;
            if count_inside >= total_inside {
                break; // succcess
            }
            if count_total >= limit_attempts {
                if count_inside > 0 {
                    info!("Could only verify {} successful public_ids inside
                            our group before limit reached.", count_inside);
                    break;
                } else { panic!("No PublicIds were found inside our close group!"); }
            }
        }
        // no original public_ids should be cached
        for public_id in stored_public_ids {
            assert!(!routing_node.public_id_cache.check(&public_id.name()));
        }
        // assert no original ids were cached
        assert_eq!(routing_node.public_id_cache.len(), 0usize);
    }

    #[test]
    fn cache_relocated_public_id() {
        let mut routing_node = populate_routing_node();
        let furthest_closest_node = routing_node.routing_table.our_close_group().last().unwrap().id();
        let our_name = routing_node.id.name().clone();
        let total_inside : u32 = 5;
        let limit_attempts : u32 = 300;
        let mut stored_public_ids : Vec<PublicId> = Vec::with_capacity(total_inside as usize);
        let mut count_inside : u32 = 0;
        let mut count_total : u32 = 0;
        loop {
            let original_public_id = PublicId::generate_random();
            let mut close_nodes_to_original_name : Vec<NameType> = Vec::new();
            for _ in 0..GROUP_SIZE {
                close_nodes_to_original_name.push(Random::generate_random());
            }
            let relocated_name = utils::calculate_relocated_name(close_nodes_to_original_name.clone(),
                                    &original_public_id.name()).unwrap();
            let mut relocated_public_id = original_public_id.clone();
            relocated_public_id.assign_relocated_name(relocated_name.clone());

            let put_public_id = MessageType::PutPublicId(relocated_public_id.clone());

            let message = RoutingMessage {
                destination : DestinationAddress::Direct(relocated_public_id.name()),
                source      : SourceAddress::Direct(Random::generate_random()),
                orig_message: None,
                message_type: put_public_id,
                message_id  : random::<u32>(),
                authority   : Authority::NaeManager(original_public_id.name()),
            };

            let signed_message = SignedMessage::new(&message, routing_node.id.signing_private_key());
            let result = routing_node.handle_put_public_id(signed_message.unwrap(), message, relocated_public_id.clone());
            if closer_to_target(&relocated_public_id.name(),
                                &furthest_closest_node,
                                &our_name) {
                assert!(result.is_ok());
                stored_public_ids.push(relocated_public_id);
                count_inside += 1;
            } else {
                assert!(result.is_err());
            }
            count_total += 1;
            if count_inside >= total_inside {
                break; // succcess
            }
            if count_total >= limit_attempts {
                if count_inside > 0 {
                    info!("Could only verify {} successful public_ids inside
                            our group before limit reached.", count_inside);
                    break;
                } else { panic!("No PublicIds were found inside our close group!"); }
            }
        }
        for public_id in stored_public_ids {
            assert!(routing_node.public_id_cache.check(&public_id.name()));
        }
        // assert no outside keys were cached
        assert_eq!(routing_node.public_id_cache.len(), total_inside as usize);
    }
}<|MERGE_RESOLUTION|>--- conflicted
+++ resolved
@@ -62,13 +62,8 @@
 use public_id::PublicId;
 use utils;
 use utils::{encode, decode};
-<<<<<<< HEAD
-use sentinel::pure_sentinel::{PureSentinel, AddResult};
+use sentinel::pure_sentinel::{PureSentinel};
 use event::Event;
-=======
-use sentinel::pure_sentinel::{PureSentinel};
-use user_message::{SentinelPutRequest, SentinelPutResponse, SentinelGetDataResponse};
->>>>>>> 80343262
 
 type RoutingResult = Result<(), RoutingError>;
 
@@ -108,15 +103,9 @@
     refresh_accumulator: RefreshAccumulator,
     // for Persona logic
     interface: Box<F>,
-<<<<<<< HEAD
-    put_response_sentinel: PureSentinel<Event, NameType>,
-    get_data_response_sentinel: PureSentinel<Event, NameType>,
-    put_sentinel: PureSentinel<Event, NameType>
-=======
-    _put_response_sentinel: PureSentinel<SentinelPutResponse, NameType>,
-    _get_data_response_sentinel: PureSentinel<SentinelGetDataResponse, NameType>,
-    _put_sentinel: PureSentinel<SentinelPutRequest, NameType>
->>>>>>> 80343262
+    _put_response_sentinel: PureSentinel<Event, NameType>,
+    _get_data_response_sentinel: PureSentinel<Event, NameType>,
+    _put_sentinel: PureSentinel<Event, NameType>
 }
 
 impl<F> RoutingMembrane<F> where F: Interface {
@@ -232,14 +221,11 @@
                                 // We sent this message to ourselves
                                 // as we are part of the effective close group
                                 Some(ConnectionName::ReflectionOnToUs) => {
-                                    debug!("New Message from REFLECTION {:?}", endpoint);
                                     ignore(self.message_received(message));
                                 },
                                 // we hold an active connection to this endpoint,
                                 // mapped to a name in our routing table
-                                Some(ConnectionName::Routing(name)) => {
-                                    debug!("New Message from ROUTING {:?} on {:?}",
-                                        name, endpoint);
+                                Some(ConnectionName::Routing(_name)) => {
                                     ignore(self.message_received(message));
                                 },
                                 // we hold an active connection to this endpoint,
@@ -264,8 +250,6 @@
                                     // from unidentified connections
                                 },
                                 None => {
-                                    error!("New Message from UNLABELED connection {:?} - dropped message",
-                                        endpoint);
                                     // Don't accept Signed Routing Messages
                                     // from unlabeled connections
                                 }
@@ -284,7 +268,7 @@
                 Ok(crust::Event::LostConnection(endpoint)) => {
                     self.handle_lost_connection(endpoint);
                 },
-                Ok(crust::Event::NewBootstrapConnection(_endpoint)) => {
+                Ok(CrustEvent::NewBootstrapConnection(_endpoint)) => {
                     // TODO(ben 23/07/2015): drop and stop crust bootstrapping
                 }
             };
@@ -528,16 +512,8 @@
                                                                      response.clone()),
                         }
                     },
-                    MessageType::PutData(ref data) => {
-                        match message.source.actual_source() {
-                            Address::Node(name) =>
-                                self.handle_node_put_data(message_wrap, message.clone(),
-                                                          data.clone(), name),
-                            Address::Client(name) =>
-                                self.handle_client_put_data(message_wrap, message.clone(),
-                                                            data.clone(), name),
-                        }
-                    },
+                    MessageType::PutData(ref data) =>
+                        self.handle_put_data(message_wrap, message.clone(), data.clone()),
                     MessageType::PutPublicId(ref id) =>
                         self.handle_put_public_id(message_wrap, message.clone(), id.clone()),
                     MessageType::Refresh(ref tag, ref data) =>
@@ -839,7 +815,7 @@
                     false => {
                         // move endpoint based on identification
                         match i_am.address {
-                            Address::Client(_) => {
+                            Address::Client(_public_key) => {
                                 self.relay_map.add_client(i_am.public_id.clone(), endpoint.clone());
                                 self.relay_map.remove_unknown_connection(endpoint);
                             },
@@ -952,36 +928,31 @@
     // -----Message Handlers from Routing Table connections----------------------------------------
 
     // Routing handle put_data
-<<<<<<< HEAD
-    fn handle_node_put_data(&mut self, signed_message: SignedMessage, message: RoutingMessage,
-                            data: Data, source: NameType) -> RoutingResult {
-=======
-    fn handle_group_put_data(&mut self, signed_message: SignedMessage, message: RoutingMessage,
-                              data: Data, _source: NameType) -> RoutingResult {
->>>>>>> 80343262
+    fn handle_put_data(&mut self, signed_message: SignedMessage, message: RoutingMessage,
+                       data: Data) -> RoutingResult {
         let our_authority = our_authority(&message, &self.routing_table);
         let from_authority = message.from_authority();
         let from = message.source_address();
-        //let to = message.send_to();
         let to = message.destination_address();
-<<<<<<< HEAD
-
-        let mut quorum = types::QUORUM_SIZE;
-
-        if self.routing_table.size() < types::QUORUM_SIZE {
-            quorum = self.routing_table.size();
-        }
-=======
->>>>>>> 80343262
-
-        let source_group = match message.from_authority() {
-            Authority::ClientManager(name) => name,
-            Authority::NaeManager(name)    => name,
-            Authority::NodeManager(name)   => name,
-            Authority::ManagedNode      => return Err(RoutingError::BadAuthority),
-            Authority::ManagedClient(_) => return Err(RoutingError::BadAuthority),
-            Authority::Client(_)        => return Err(RoutingError::BadAuthority),
-            Authority::Unknown          => return Err(RoutingError::BadAuthority),
+
+        let source_group = match message.actual_source() {
+            Address::Node(_) => {
+                match message.from_authority() {
+                    Authority::ClientManager(name) => name,
+                    Authority::NaeManager(name)    => name,
+                    Authority::NodeManager(name)   => name,
+                    Authority::ManagedNode      => return Err(RoutingError::BadAuthority),
+                    Authority::ManagedClient(_) => return Err(RoutingError::BadAuthority),
+                    Authority::Client(_)        => return Err(RoutingError::BadAuthority),
+                    Authority::Unknown          => return Err(RoutingError::BadAuthority),
+                }
+            },
+            Address::Client(source) => {
+                if !signed_message.verify_signature(&source) {
+                    return Err(RoutingError::FailedSignature);
+                }
+                message.source.non_relayed_source()
+            }
         };
 
         // Temporarily pretend that the sentinel passed, later implement
@@ -1036,70 +1007,6 @@
         Ok(())
     }
 
-    // Routing handle put_data
-    fn handle_client_put_data(&mut self, signed_message: SignedMessage, message: RoutingMessage,
-                              data: Data, source: sign::PublicKey) -> RoutingResult {
-        let our_authority = our_authority(&message, &self.routing_table);
-        let from_authority = message.from_authority();
-        let from = message.source_address();
-        //let to = message.send_to();
-        let to = message.destination_address();
-
-        if !signed_message.verify_signature(&source) {
-            return Err(RoutingError::FailedSignature);
-        }
-
-        let resolved = Event::PutDataRequest(signed_message.clone(), data.clone(),
-                                             message.source.non_relayed_source(),
-                                             message.destination.non_relayed_destination(),
-                                             message.authority.clone(), our_authority.clone(),
-                                             message.message_id.clone());
-
-         match self.mut_interface().handle_put(our_authority.clone(), from_authority, from, to,
-                                               data.clone()) {
-             Ok(method_calls) => {
-                 for method_call in method_calls {
-                     match method_call {
-                         MethodCall::Put { destination: x, content: y, } => self.put(x, y),
-                         MethodCall::Get { name: x, data_request: y, } => self.get(x, y),
-                         MethodCall::Refresh { type_tag, from_group, payload }
-                             => self.refresh(type_tag, from_group, payload),
-                         MethodCall::Post { destination: x, content: y, } => self.post(x, y),
-                         MethodCall::Delete { name: x, data: y } => self.delete(x, y),
-                         MethodCall::Forward { destination } => {
-                             let data = try!(resolved.get_data());
-                             let msg = try!(resolved.create_forward(
-                                 MessageType::PutData(data), self.id.name(), destination,
-                                 self.get_next_message_id()));
-                             ignore(self.send_swarm_or_parallel(&msg));
-                         },
-                         MethodCall::Reply { data } => {
-                             let msg = try!(resolved.create_reply(MessageType::PutData(data)));
-                             ignore(self.send_swarm_or_parallel(&msg));
-                         }
-                     }
-                 }
-             },
-             Err(InterfaceError::Abort) => {},
-             Err(InterfaceError::Response(error)) => {
-                 let signed_error = ErrorReturn {
-                     error: error,
-                     orig_request: try!(resolved.get_orig_message())
-                 };
-                 let group_pub_keys = if our_authority.is_group() {
-                     self.group_pub_keys()
-                 }
-                 else {
-                     BTreeMap::new()
-                 };
-                 let msg = MessageType::PutDataResponse(signed_error, group_pub_keys);
-                 let msg = try!(resolved.create_reply(msg));
-                 ignore(self.send_swarm_or_parallel(&msg));
-             }
-         }
-         Ok(())
-    }
-
     fn handle_post(&mut self, signed_message: SignedMessage, message: RoutingMessage, data: Data)
             -> RoutingResult {
         let our_authority = our_authority(&message, &self.routing_table);
@@ -1146,34 +1053,21 @@
         Ok(())
     }
 
-<<<<<<< HEAD
     fn handle_node_put_data_response(&mut self, signed_message: SignedMessage,
-=======
-    fn handle_group_put_data_response(&mut self, _signed_message: SignedMessage,
->>>>>>> 80343262
             message: RoutingMessage, response: ErrorReturn) -> RoutingResult {
         info!("Handle group PUT data response.");
         let our_authority = our_authority(&message, &self.routing_table);
         let from_authority = message.from_authority();
         let from = message.source.clone();
-        let _source = match message.source.actual_source() {
+        let source = match message.source.actual_source() {
             Address::Node(name) => name,
             _ => return Err(RoutingError::BadAuthority),
         };
-
-<<<<<<< HEAD
-        if self.routing_table.size() < types::QUORUM_SIZE {
-            quorum = self.routing_table.size();
-        }
 
         let resolved = Event::PutDataResponse(signed_message.clone(), response.clone(), source,
                                               message.destination.non_relayed_destination(),
                                               message.authority.clone(), our_authority.clone(),
                                               message.message_id.clone());
-=======
-        let resolved = (SentinelPutResponse::new(message.clone(), response.clone(),
-            our_authority.clone()), true);
->>>>>>> 80343262
 
         //let resolved = match self.put_response_sentinel.add_claim(
         //    SentinelPutResponse::new(message.clone(), response.clone(), our_authority.clone()),
@@ -1560,9 +1454,6 @@
         self.send_swarm_or_parallel_or_relay(&message)
     }
 
-<<<<<<< HEAD
-    fn handle_node_get_data_response(&mut self, signed_message : SignedMessage,
-=======
     pub fn get_quorum(&self) -> usize {
         let mut quorum = types::QUORUM_SIZE;
         if self.routing_table.size() < types::QUORUM_SIZE {
@@ -1571,32 +1462,22 @@
         quorum
     }
 
-    fn handle_group_get_data_response(&mut self, _signed_message : SignedMessage,
->>>>>>> 80343262
+    fn handle_node_get_data_response(&mut self, signed_message : SignedMessage,
             message: RoutingMessage, response: GetDataResponse) -> RoutingResult {
         let our_authority = our_authority(&message, &self.routing_table);
         let from = message.source.non_relayed_source();
 
         let _ = self.get_quorum();
 
-        let _source = match message.source.actual_source() {
+        let source = match message.source.actual_source() {
             Address::Node(name) => name,
             _ => return Err(RoutingError::BadAuthority),
         };
-
-<<<<<<< HEAD
-        if self.routing_table.size() < types::QUORUM_SIZE {
-            quorum = self.routing_table.size();
-        }
 
         let resolved = Event::GetDataResponse(signed_message.clone(), response.clone(), source,
                                               message.destination.non_relayed_destination(),
                                               message.authority.clone(), our_authority.clone(),
                                               message.message_id.clone());
-
-=======
-        let resolved = SentinelGetDataResponse::new(message, response, our_authority.clone());
->>>>>>> 80343262
 
         //let resolved = match self.get_data_response_sentinel.add_claim(
         //    SentinelGetDataResponse::new(message.clone(), response.clone(), our_authority.clone()),
@@ -2015,7 +1896,7 @@
                                              authority.clone(),
                                              message1.message_id.clone());
 
-        let request2 = Event::PutDataRequest(signed_message1.clone(), data.clone(),
+        let request2 = Event::PutDataRequest(signed_message2.clone(), data.clone(),
                                              source_name_type1,
                                              message2.destination.non_relayed_destination(),
                                              Authority::NodeManager(dest_name_type),
@@ -2023,14 +1904,6 @@
                                              message2.message_id.clone());
 
         let mut tester = Tester::new();
-<<<<<<< HEAD
-
-        let connection_name1 = ConnectionName::Routing(source_name_type1);
-        let connection_name2 = ConnectionName::Routing(source_name_type2);
-
-        let _ = tester.membrane.message_received(signed_message1);
-        assert!(tester.membrane.put_sentinel.add_keys(
-=======
         let signed_message1 = SignedMessage::new(&message1, &sign_keys1.1);
         let _connection_name1 = ConnectionName::Routing(source_name_type1);
         let signed_message2 = SignedMessage::new(&message2, &sign_keys1.1);
@@ -2038,11 +1911,10 @@
 
         let _ = tester.membrane.message_received(signed_message1.unwrap());
         assert!(tester.membrane._put_sentinel.add_keys(
->>>>>>> 80343262
             request1.clone(), Random::generate_random(), name_key_pairs.clone(), 2usize).is_none());
         assert!(tester.membrane._put_sentinel.add_keys(
             request2.clone(), Random::generate_random(), name_key_pairs, 2usize).is_none());
-        let _ = tester.membrane.message_received(signed_message2);
+        let _ = tester.membrane.message_received(signed_message2.unwrap());
         let stats = tester.stats.clone();
         let stats_value = stats.lock().unwrap();
         assert_eq!(stats_value.call_count, 1usize);

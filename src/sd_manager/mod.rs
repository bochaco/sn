// Copyright 2015 MaidSafe.net limited.
//
// This SAFE Network Software is licensed to you under (1) the MaidSafe.net Commercial License,
// version 1.0 or later, or (2) The General Public License (GPL), version 3, depending on which
// licence you accepted on initial access to the Software (the "Licences").
//
// By contributing code to the SAFE Network Software, or to this project generally, you agree to be
// bound by the terms of the MaidSafe Contributor Agreement, version 1.0.  This, along with the
// Licenses can be found in the root directory of this project at LICENSE, COPYING and CONTRIBUTOR.
//
// Unless required by applicable law or agreed to in writing, the SAFE Network Software distributed
// under the GPL Licence is distributed on an "AS IS" BASIS, WITHOUT WARRANTIES OR CONDITIONS OF ANY
// KIND, either express or implied.
//
// Please review the Licences for the specific language governing permissions and limitations
// relating to use of the SAFE Network Software.

use chunk_store::ChunkStore;
use types::Refreshable;
pub const ACCOUNT_TAG: u64 = ::transfer_tag::TransferTag::StructuredDataManagerAccount as u64;

pub use routing::Authority::NaeManager as Authority;

pub struct StructuredDataManager {
    routing: ::vault::Routing,
    // TODO: This is assuming ChunkStore has the ability of handling mutable(SDV)
    // data, and put is overwritable
    // If such assumption becomes invalid, LruCache or Sqlite based persona specific
    // database shall be used
    chunk_store: ChunkStore,
}

impl StructuredDataManager {
    pub fn new(routing: ::vault::Routing) -> StructuredDataManager {
        // TODO adjustable max_disk_space
        StructuredDataManager { routing: routing, chunk_store: ChunkStore::new(1073741824) }
    }

    pub fn handle_get(&mut self,
                      our_authority: &::routing::Authority,
                      from_authority: &::routing::Authority,
                      data_request: &::routing::data::DataRequest,
                      response_token: &Option<::routing::SignedToken>)
                      -> Option<()> {
        // Check if this is for this persona, and that the Data is StructuredData.
        if !::utils::is_sd_manager_authority_type(our_authority) {
            return ::utils::NOT_HANDLED;
        }
        let structured_data_name_and_type = match data_request {
            &::routing::data::DataRequest::StructuredData(ref data_name, ref data_type) =>
                (data_name, data_type),
            _ => return ::utils::NOT_HANDLED,
        };

        // Validate from authority.
        if !::utils::is_client_authority_type(from_authority) {
            warn!("Invalid authority for GET at StructuredDataManager: {:?}", from_authority);
            return ::utils::HANDLED;
        }

        let data = self.chunk_store.get(*structured_data_name_and_type.0);
        if data.len() == 0 {
            warn!("Failed to GET data with name {:?}", structured_data_name_and_type.0);
            return ::utils::HANDLED;
        }
        let decoded: ::routing::structured_data::StructuredData =
            match ::routing::utils::decode(&data) {
                Ok(data) => data,
                Err(_) => {
                    warn!("Failed to parse data with name {:?}", structured_data_name_and_type.0);
                    return ::utils::HANDLED;
                }
            };
        debug!("As {:?} sending data {:?} to {:?} in response to the original request {:?}",
               our_authority, ::routing::data::Data::StructuredData(decoded.clone()),
               from_authority, data_request);
        self.routing.get_response(our_authority.clone(),
                                  from_authority.clone(),
                                  ::routing::data::Data::StructuredData(decoded),
                                  data_request.clone(),
                                  response_token.clone());
        ::utils::HANDLED
    }

    pub fn handle_put(&mut self,
                      our_authority: &::routing::Authority,
                      from_authority: &::routing::Authority,
                      data: &::routing::data::Data)
                      -> Option<()> {
        // Check if this is for this persona, and that the Data is StructuredData.
        if !::utils::is_sd_manager_authority_type(our_authority) {
            return ::utils::NOT_HANDLED;
        }
        let structured_data = match data {
            &::routing::data::Data::StructuredData(ref structured_data) => structured_data,
            _ => return ::utils::NOT_HANDLED,
        };

        // Validate from authority.
        if !::utils::is_maid_manager_authority_type(from_authority) {
            warn!("Invalid authority for PUT at StructuredDataManager: {:?}", from_authority);
            return ::utils::HANDLED;
        }

        // TODO: SD using PUT for the first copy, then POST to update and transfer in case of churn
        //       so if the data exists, then the put shall be rejected
        //          if the data does not exist, and the request is not from SDM(i.e. a transfer),
        //              then the post shall be rejected
        //       in addition to above, POST shall check the ownership
        if !self.chunk_store.has_chunk(structured_data.name()) {
            if let Ok(serialised_data) = ::routing::utils::encode(&structured_data) {
                self.chunk_store.put(structured_data.name(), serialised_data);
            } else {
                debug!("Failed to serialise {:?}", structured_data);
            }
        } else {
            debug!("Already have SD {:?}", structured_data.name());
        }
        ::utils::HANDLED
    }

    pub fn handle_post(&mut self,
                       our_authority: &::routing::Authority,
                       from_authority: &::routing::Authority,
                       data: &::routing::data::Data)
                       -> Option<()> {
        // Check if this is for this persona.
        if !::utils::is_sd_manager_authority_type(our_authority) {
            return ::utils::NOT_HANDLED;
        }

        // Validate from authority, and that the Data is StructuredData.
        if !::utils::is_client_authority_type(from_authority) {
            warn!("Invalid authority for POST at StructuredDataManager: {:?}", from_authority);
            return ::utils::HANDLED;
        }
        let new_data = match data {
            &::routing::data::Data::StructuredData(ref structured_data) => structured_data,
            _ => {
                warn!("Invalid data type for POST at StructuredDataManager: {:?}", data);
                return ::utils::HANDLED;
            }
        };

        // TODO: SD using PUT for the first copy, then POST to update and transfer in case of churn
        //       so if the data exists, then the put shall be rejected
        //          if the data does not exist, and the request is not from SDM(i.e. a transfer),
        //              then the post shall be rejected
        //       in addition to above, POST shall check the ownership
        let serialised_data = self.chunk_store.get(new_data.name());
        if serialised_data.len() == 0 {
            warn!("Don't currently hold data for POST at StructuredDataManager: {:?}", data);
            return ::utils::HANDLED;
        }
        let _ = ::routing::utils::decode::<::routing::structured_data::StructuredData>(
                &serialised_data).ok()
            .and_then(|mut existing_data| {
                debug!("StructuredDataManager updating {:?} to {:?}", existing_data, new_data);
                existing_data.replace_with_other(new_data.clone()).ok()
                    .and_then(|()| ::routing::utils::encode(&existing_data).ok())
                    .and_then(|serialised| Some(self.chunk_store.put(new_data.name(), serialised)))
            });
        ::utils::HANDLED
    }

    pub fn handle_refresh(&mut self,
                          type_tag: &u64,
                          our_authority: &::routing::Authority,
                          payloads: &Vec<Vec<u8>>)
                          -> Option<()> {
        if *type_tag == ACCOUNT_TAG {
            if let &Authority(from_group) = our_authority {
                if let Some(merged_structured_data) =
                        ::utils::merge::<::routing::structured_data::StructuredData>(
                                from_group, payloads.clone()) {
                    self.handle_account_transfer(merged_structured_data);
                }
            } else {
                warn!("Invalid authority for refresh at StructuredDataManager: {:?}",
                      our_authority);
            }
            ::utils::HANDLED
        } else {
            ::utils::NOT_HANDLED
        }
    }

    fn handle_account_transfer(&mut self,
                               structured_data: ::routing::structured_data::StructuredData) {
        self.chunk_store.delete(structured_data.name());
        self.chunk_store.put(structured_data.name(), structured_data.serialised_contents());
    }

    pub fn handle_churn(&mut self, churn_node: &::routing::NameType) {
        let names = self.chunk_store.names();
        for name in names {
            let data = self.chunk_store.get(name.clone());
            debug!("SDManager sends out a refresh regarding data {:?}", name);
            self.routing.refresh_request(ACCOUNT_TAG, Authority(name),
                                         data, churn_node.clone());
        }
        self.chunk_store = ChunkStore::new(1073741824);
    }

    pub fn do_refresh(&mut self,
                      type_tag: &u64,
                      our_authority: &::routing::Authority,
                      churn_node: &::routing::NameType) -> Option<()> {
        if type_tag == &ACCOUNT_TAG {
            let names = self.chunk_store.names();
            for name in names {
                if *our_authority.get_location() == name {
                    let data = self.chunk_store.get(name.clone());
                    debug!("SDManager on-request sends out a refresh regarding data {:?}", name);
                    self.routing.refresh_request(ACCOUNT_TAG, our_authority.clone(),
                                                 data, churn_node.clone());
                }
            }
            return ::utils::HANDLED;
        }
        ::utils::NOT_HANDLED
    }
}

#[cfg(all(test, feature = "use-mock-routing"))]
mod test {
    use super::*;

    pub struct Environment {
        pub routing: ::vault::Routing,
        pub sd_manager: StructuredDataManager,
        pub data_name: ::routing::NameType,
        pub keys: (::sodiumoxide::crypto::sign::PublicKey,
 ::sodiumoxide::crypto::sign::SecretKey),
        pub structured_data: ::routing::structured_data::StructuredData,
        pub data: ::routing::data::Data,
        pub us: ::routing::Authority,
        pub client: ::routing::Authority,
        pub maid_manager: ::routing::Authority,
    }

    impl Environment {
        pub fn new() -> Environment {
            ::utils::initialise_logger();
            let routing = ::vault::Routing::new(::std::sync::mpsc::channel().0);
            let identifier = ::utils::random_name();
            let keys = ::sodiumoxide::crypto::sign::gen_keypair();
            let structured_data = ::routing::structured_data::StructuredData::new(0, identifier, 0,
                                      ::routing::types::generate_random_vec_u8(1024), vec![keys.0],
                                      vec![], Some(&keys.1)).ok().unwrap();
            let data_name = structured_data.name();
            Environment {
                routing: routing.clone(),
                sd_manager: StructuredDataManager::new(routing),
                data_name: data_name.clone(),
                keys: keys,
                structured_data: structured_data.clone(),
                data: ::routing::data::Data::StructuredData(structured_data),
                us: Authority(data_name),
                client: ::routing::Authority::Client(::utils::random_name(),
                                                     ::sodiumoxide::crypto::sign::gen_keypair().0),
                maid_manager: ::maid_manager::Authority(::utils::random_name()),
            }
        }

        pub fn get_from_chunkstore(&self,
                                   data_name: &::routing::NameType)
                                   -> Option<::routing::structured_data::StructuredData> {
            let data = self.sd_manager.chunk_store.get(*data_name);
            if data.len() == 0 {
                return None;
            }
            ::routing::utils::decode::<::routing::structured_data::StructuredData>(&data).ok()
        }
    }


    #[test]
    fn handle_put_get() {
        let mut env = Environment::new();
        assert_eq!(::utils::HANDLED,
                   env.sd_manager.handle_put(&env.us, &env.maid_manager, &env.data));
        assert_eq!(0, env.routing.put_requests_given().len());
        assert_eq!(0, env.routing.put_responses_given().len());

        let request = ::routing::data::DataRequest::StructuredData(env.data_name.clone(), 0);
        assert_eq!(::utils::HANDLED,
                   env.sd_manager.handle_get(&env.us, &env.client, &request, &None));
        let get_responses = env.routing.get_responses_given();
        assert_eq!(get_responses.len(), 1);
        assert_eq!(get_responses[0].our_authority, env.us);
        assert_eq!(get_responses[0].location, env.client);
        assert_eq!(get_responses[0].data, env.data);
        assert_eq!(get_responses[0].data_request, request);
        assert_eq!(get_responses[0].response_token, None);
    }

    #[test]
    fn handle_post() {
        let mut env = Environment::new();
        // posting to non-existent data
        assert_eq!(::utils::HANDLED, env.sd_manager.handle_post(&env.us, &env.client, &env.data));
        assert_eq!(None, env.get_from_chunkstore(&env.data_name));

        // PUT the data
        assert_eq!(::utils::HANDLED,
                   env.sd_manager.handle_put(&env.us, &env.maid_manager, &env.data));
        assert_eq!(env.structured_data, env.get_from_chunkstore(&env.data_name).unwrap());

        // incorrect version
        let mut sd_new_bad = ::routing::structured_data::StructuredData::new(0,
                                                                             *env.structured_data
                                                                                 .get_identifier(),
                                                                             3,
                                                                             env.structured_data
                                                                                .get_data()
                                                                                .clone(),
                                                                             vec![env.keys.0],
                                                                             vec![],
                                                                             Some(&env.keys.1))
                                 .ok()
                                 .unwrap();
        assert_eq!(::utils::HANDLED,
                   env.sd_manager.handle_post(&env.us, &env.client,
                       &::routing::data::Data::StructuredData(sd_new_bad)));
        assert_eq!(env.structured_data, env.get_from_chunkstore(&env.data_name).unwrap());

        // correct version
        let mut sd_new = ::routing::structured_data::StructuredData::new(0,
                                                                         *env.structured_data
                                                                             .get_identifier(),
                                                                         1,
                                                                         env.structured_data
                                                                            .get_data()
                                                                            .clone(),
                                                                         vec![env.keys.0],
                                                                         vec![],
                                                                         Some(&env.keys.1))
                             .ok()
                             .unwrap();
        assert_eq!(::utils::HANDLED,
                   env.sd_manager.handle_post(&env.us, &env.client,
                       &::routing::data::Data::StructuredData(sd_new.clone())));
        assert_eq!(sd_new, env.get_from_chunkstore(&env.data_name).unwrap());

        // update to a new owner, wrong signature
        let keys2 = ::sodiumoxide::crypto::sign::gen_keypair();
        sd_new_bad = ::routing::structured_data::StructuredData::new(0,
                                                                     *env.structured_data
                                                                         .get_identifier(),
                                                                     2,
                                                                     env.structured_data
                                                                        .get_data()
                                                                        .clone(),
                                                                     vec![keys2.0],
                                                                     vec![env.keys.0],
                                                                     Some(&keys2.1))
                         .ok()
                         .unwrap();
        assert_eq!(::utils::HANDLED,
                   env.sd_manager.handle_post(&env.us, &env.client,
                       &::routing::data::Data::StructuredData(sd_new_bad.clone())));
        assert_eq!(sd_new, env.get_from_chunkstore(&env.data_name).unwrap());

        // update to a new owner, correct signature
        sd_new = ::routing::structured_data::StructuredData::new(0,
                                                                 *env.structured_data
                                                                     .get_identifier(),
                                                                 2,
                                                                 env.structured_data
                                                                    .get_data()
                                                                    .clone(),
                                                                 vec![keys2.0],
                                                                 vec![env.keys.0],
                                                                 Some(&env.keys.1))
                     .ok()
                     .unwrap();
        assert_eq!(::utils::HANDLED,
                   env.sd_manager.handle_post(&env.us, &env.client,
                       &::routing::data::Data::StructuredData(sd_new.clone())));
        assert_eq!(sd_new, env.get_from_chunkstore(&env.data_name).unwrap());
    }

    #[test]
    fn handle_churn_and_account_transfer() {
<<<<<<< HEAD
        let churn_node = ::utils::random_name();
        let (our_authority, routing, mut sd_manager, from_authority, sdv, _, _) = env_setup();
        assert_eq!(::utils::HANDLED,
                   sd_manager.handle_put(&our_authority, &from_authority,
                                         &::routing::data::Data::StructuredData(sdv.clone())));
        sd_manager.handle_churn(&churn_node);
        let refresh_requests = routing.refresh_requests_given();
=======
        let mut env = Environment::new();
        assert_eq!(::utils::HANDLED,
                   env.sd_manager.handle_put(&env.us, &env.maid_manager, &env.data));
        env.sd_manager.handle_churn();
        let refresh_requests = env.routing.refresh_requests_given();
>>>>>>> a571f347
        assert_eq!(refresh_requests.len(), 1);
        assert_eq!(refresh_requests[0].type_tag, ACCOUNT_TAG);
        assert_eq!(refresh_requests[0].our_authority, env.us);

        let mut d = ::cbor::Decoder::from_bytes(&refresh_requests[0].content[..]);
        if let Some(sd_account) = d.decode().next().and_then(|result| result.ok()) {
            env.sd_manager.handle_account_transfer(sd_account);
        }
<<<<<<< HEAD
        sd_manager.handle_churn(&churn_node);
        let refresh_requests = routing.refresh_requests_given();
        assert_eq!(refresh_requests.len(), 2);
        assert_eq!(refresh_requests[0], refresh_requests[1]);

        sd_manager.handle_churn(&churn_node);
        let refresh_requests = routing.refresh_requests_given();
=======
        env.sd_manager.handle_churn();
        let refresh_requests = env.routing.refresh_requests_given();
        assert_eq!(refresh_requests.len(), 2);
        assert_eq!(refresh_requests[0], refresh_requests[1]);

        env.sd_manager.handle_churn();
        let refresh_requests = env.routing.refresh_requests_given();
>>>>>>> a571f347
        assert_eq!(refresh_requests.len(), 2);
    }
}<|MERGE_RESOLUTION|>--- conflicted
+++ resolved
@@ -383,21 +383,12 @@
 
     #[test]
     fn handle_churn_and_account_transfer() {
-<<<<<<< HEAD
+        let mut env = Environment::new();
         let churn_node = ::utils::random_name();
-        let (our_authority, routing, mut sd_manager, from_authority, sdv, _, _) = env_setup();
-        assert_eq!(::utils::HANDLED,
-                   sd_manager.handle_put(&our_authority, &from_authority,
-                                         &::routing::data::Data::StructuredData(sdv.clone())));
-        sd_manager.handle_churn(&churn_node);
-        let refresh_requests = routing.refresh_requests_given();
-=======
-        let mut env = Environment::new();
         assert_eq!(::utils::HANDLED,
                    env.sd_manager.handle_put(&env.us, &env.maid_manager, &env.data));
-        env.sd_manager.handle_churn();
+        env.sd_manager.handle_churn(&churn_node);
         let refresh_requests = env.routing.refresh_requests_given();
->>>>>>> a571f347
         assert_eq!(refresh_requests.len(), 1);
         assert_eq!(refresh_requests[0].type_tag, ACCOUNT_TAG);
         assert_eq!(refresh_requests[0].our_authority, env.us);
@@ -406,23 +397,14 @@
         if let Some(sd_account) = d.decode().next().and_then(|result| result.ok()) {
             env.sd_manager.handle_account_transfer(sd_account);
         }
-<<<<<<< HEAD
-        sd_manager.handle_churn(&churn_node);
-        let refresh_requests = routing.refresh_requests_given();
-        assert_eq!(refresh_requests.len(), 2);
-        assert_eq!(refresh_requests[0], refresh_requests[1]);
-
-        sd_manager.handle_churn(&churn_node);
-        let refresh_requests = routing.refresh_requests_given();
-=======
-        env.sd_manager.handle_churn();
+
+        env.sd_manager.handle_churn(&churn_node);
         let refresh_requests = env.routing.refresh_requests_given();
         assert_eq!(refresh_requests.len(), 2);
         assert_eq!(refresh_requests[0], refresh_requests[1]);
 
-        env.sd_manager.handle_churn();
+        env.sd_manager.handle_churn(&churn_node);
         let refresh_requests = env.routing.refresh_requests_given();
->>>>>>> a571f347
         assert_eq!(refresh_requests.len(), 2);
     }
 }
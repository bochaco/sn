// Copyright 2016 MaidSafe.net limited.
//
// This SAFE Network Software is licensed to you under (1) the MaidSafe.net Commercial License,
// version 1.0 or later, or (2) The General Public License (GPL), version 3, depending on which
// licence you accepted on initial access to the Software (the "Licences").
//
// By contributing code to the SAFE Network Software, or to this project generally, you agree to be
// bound by the terms of the MaidSafe Contributor Agreement.  This, along with the Licenses can be
// found in the root directory of this project at LICENSE, COPYING and CONTRIBUTOR.
//
// Unless required by applicable law or agreed to in writing, the SAFE Network Software distributed
// under the GPL Licence is distributed on an "AS IS" BASIS, WITHOUT WARRANTIES OR CONDITIONS OF ANY
// KIND, either express or implied.
//
// Please review the Licences for the specific language governing permissions and limitations
// relating to use of the SAFE Network Software.

use {PrivConnectionInfo, PubConnectionInfo};
use crust::CrustUser;
use error::RoutingError;
#[cfg(feature = "use-mock-crust")]
use fake_clock::FakeClock as Instant;
use id::PublicId;
use itertools::Itertools;
use log::LogLevel;
use messages::MessageContent;
use rand;
use resource_proof::ResourceProof;
use resource_prover::RESOURCE_PROOF_DURATION_SECS;
use routing_table::{Authority, OwnMergeState, Prefix, RemovalDetails, RoutingTable,
                    VersionedPrefix};
use routing_table::Error as RoutingTableError;
use signature_accumulator::ACCUMULATION_TIMEOUT_SECS;
use std::{error, fmt, iter, mem};
use std::collections::{BTreeMap, BTreeSet, HashMap, VecDeque};
use std::net::IpAddr;
use std::time::Duration;
#[cfg(not(feature = "use-mock-crust"))]
use std::time::Instant;
use types::MessageId;
use xor_name::XorName;

/// Time (in seconds) after which a joining node will get dropped from the map of joining nodes.
const JOINING_NODE_TIMEOUT_SECS: u64 = 900;
/// Time (in seconds) after which the connection to a peer is considered failed.
const CONNECTING_PEER_TIMEOUT_SECS: u64 = 90;
/// Time (in seconds) the node waits for a peer to either become valid once connected to it or to
/// transition once bootstrapped to it.
const CONNECTED_PEER_TIMEOUT_SECS: u64 = 60;
/// Time (in seconds) after which a `VotedFor` candidate will be removed.
const CANDIDATE_ACCEPT_TIMEOUT_SECS: u64 = 60;

#[cfg(feature = "use-mock-crust")]
#[doc(hidden)]
pub mod test_consts {
    pub const ACCUMULATION_TIMEOUT_SECS: u64 = super::ACCUMULATION_TIMEOUT_SECS;
    pub const ACK_TIMEOUT_SECS: u64 = ::ack_manager::ACK_TIMEOUT_SECS;
    pub const CANDIDATE_ACCEPT_TIMEOUT_SECS: u64 = super::CANDIDATE_ACCEPT_TIMEOUT_SECS;
    pub const RESOURCE_PROOF_DURATION_SECS: u64 = super::RESOURCE_PROOF_DURATION_SECS;
    pub const CONNECTING_PEER_TIMEOUT_SECS: u64 = super::CONNECTING_PEER_TIMEOUT_SECS;
    pub const CONNECTED_PEER_TIMEOUT_SECS: u64 = super::CONNECTED_PEER_TIMEOUT_SECS;
}

pub type SectionMap = BTreeMap<VersionedPrefix<XorName>, BTreeSet<PublicId>>;

#[derive(Default)]
pub struct PeerDetails {
    pub routing_peer_details: Vec<(PublicId, bool)>,
    pub out_of_sync_peers: Vec<PublicId>,
    pub removal_details: Vec<RemovalDetails<XorName>>,
}

#[derive(Debug)]
/// Errors that occur in peer status management.
pub enum Error {
    /// The specified peer was not found.
    PeerNotFound,
    /// The peer is in a state that doesn't allow the requested operation.
    UnexpectedState,
}

impl fmt::Display for Error {
    fn fmt(&self, formatter: &mut fmt::Formatter) -> fmt::Result {
        match *self {
            Error::PeerNotFound => write!(formatter, "Peer not found"),
            Error::UnexpectedState => write!(formatter, "Peer state does not allow operation"),
        }
    }
}

impl error::Error for Error {
    fn description(&self) -> &str {
        match *self {
            Error::PeerNotFound => "Peer not found",
            Error::UnexpectedState => "Peer state does not allow operation",
        }
    }
}

/// The type of a connection with a peer in our routing table.
#[derive(Clone, Copy, Debug, Eq, PartialEq)]
pub enum RoutingConnection {
    /// We are/were the peer's proxy node.
    JoiningNode(Instant),
    /// The peer is/was our proxy node.
    Proxy(Instant),
    /// The peer is directly connected to us.
    Direct,
    /// The peer is connected via a tunnel.
    Tunnel,
}

impl RoutingConnection {
    /// Returns `true` if this is a tunnel connection.
    fn is_tunnel(&self) -> bool {
        match *self {
            RoutingConnection::Tunnel => true,
            RoutingConnection::Direct |
            RoutingConnection::JoiningNode(_) |
            RoutingConnection::Proxy(_) => false,
        }
    }
}

/// Our relationship status with a known peer.
#[derive(Debug)]
// FIXME - See https://maidsafe.atlassian.net/browse/MAID-2026 for info on removing this exclusion.
#[cfg_attr(feature = "cargo-clippy", allow(large_enum_variant))]
pub enum PeerState {
    /// The peer has bootstrapped to us with the indicated `CrustUser` type (i.e. client or node).
    Bootstrapper {
        /// The crust user variant (i.e. client or node).
        peer_kind: CrustUser,
        /// IP address of peer.
        ip: IpAddr,
    },
    /// Waiting for Crust to prepare our `PrivConnectionInfo`. Contains source and destination for
    /// sending it to the peer, and their connection info with the associated request's message ID,
    /// if we already received it.
    ConnectionInfoPreparing {
        /// Our authority
        us_as_src: Authority<XorName>,
        /// Peer's authority
        them_as_dst: Authority<XorName>,
        /// Peer's connection info if received
        their_info: Option<(PubConnectionInfo, MessageId)>,
    },
    /// The prepared connection info that has been sent to the peer.
    ConnectionInfoReady(PrivConnectionInfo),
    /// We called `connect` and are waiting for a `NewPeer` event.
    CrustConnecting,
    /// We failed to connect and are trying to find a tunnel node.
    SearchingForTunnel,
    /// We are connected - via a tunnel if the field is `true`.
    Connected(bool),
    /// We are the proxy for the client
    Client {
        /// Client IP
        ip: IpAddr,
        /// Traffic charged for Client
        traffic: u64,
    },
    /// We are the proxy for the joining node
    JoiningNode,
    /// We are approved and routing to that peer.
    Routing(RoutingConnection),
    /// Connected peer is a joining node and waiting for approval of routing.
    Candidate(RoutingConnection),
    /// We are connected to the peer who is our proxy node.
    Proxy,
}

impl PeerState {
    pub fn can_tunnel_for(&self) -> bool {
        match *self {
            PeerState::Routing(RoutingConnection::Direct) |
            PeerState::Candidate(RoutingConnection::Direct) => true,
            _ => false,
        }
    }
}

/// The result of adding a peer's `PubConnectionInfo`.
// FIXME - See https://maidsafe.atlassian.net/browse/MAID-2026 for info on removing this exclusion.
#[cfg_attr(feature = "cargo-clippy", allow(large_enum_variant))]
#[derive(Debug)]
pub enum ConnectionInfoReceivedResult {
    /// Our own connection info has already been prepared: The peer was switched to
    /// `CrustConnecting` status; Crust's `connect` method should be called with these infos now.
    Ready(PrivConnectionInfo, PubConnectionInfo),
    /// We don't have a connection info for that peer yet. The peer was switched to
    /// `ConnectionInfoPreparing` status; Crust's `prepare_connection_info` should be called with
    /// this token now.
    Prepare(u32),
    /// We are currently preparing our own connection info and need to wait for it. The peer
    /// remains in `ConnectionInfoPreparing` status.
    Waiting,
    /// We are already connected: They are our proxy.
    IsProxy,
    /// We are already connected: They are our client.
    IsClient,
    /// We are already connected: They are becoming a routing node.
    IsJoiningNode,
    /// We are already connected: They are a routing peer.
    IsConnected,
}

/// The result of adding our prepared `PrivConnectionInfo`. It needs to be sent to a peer as a
/// `PubConnectionInfo`.
#[derive(Debug)]
pub struct ConnectionInfoPreparedResult {
    /// The peer's public ID.
    pub pub_id: PublicId,
    /// The source authority for sending the connection info.
    pub src: Authority<XorName>,
    /// The destination authority for sending the connection info.
    pub dst: Authority<XorName>,
    /// If the peer's connection info was already present, the peer has been moved to
    /// `CrustConnecting` status. Crust's `connect` method should be called with these infos now.
    pub infos: Option<(PrivConnectionInfo, PubConnectionInfo, MessageId)>,
}

/// Toggle switch indicates whether is reconnecting to peer or not.
#[derive(Clone, Copy, Debug, PartialEq)]
pub enum ReconnectingPeer {
    True,
    False,
}

/// Represents peer we are connected or attempting connection to.
#[derive(Debug)]
pub struct Peer {
    pub_id: PublicId,
    state: PeerState,
    timestamp: Instant,
    valid: bool,
    reconnecting: ReconnectingPeer,
}

impl Peer {
    pub fn new(
        pub_id: PublicId,
        state: PeerState,
        valid: bool,
        reconnecting: ReconnectingPeer,
    ) -> Self {
        Self {
            pub_id: pub_id,
            state: state,
            timestamp: Instant::now(),
            valid: valid,
            reconnecting: reconnecting,
        }
    }

    pub fn pub_id(&self) -> &PublicId {
        &self.pub_id
    }

    pub fn name(&self) -> &XorName {
        self.pub_id.name()
    }

    pub fn state(&self) -> &PeerState {
        &self.state
    }

    pub fn valid(&self) -> bool {
        self.valid
    }

    pub fn is_reconnecting(&self) -> bool {
        self.reconnecting == ReconnectingPeer::True
    }

    /// Returns connected status of `Peer`
    /// `None` for not connected. `Some(true)` for tunnels and `Some(false)` for direct connections
    fn is_connected(&self) -> Option<bool> {
        match self.state {
            PeerState::ConnectionInfoPreparing { .. } |
            PeerState::ConnectionInfoReady(_) |
            PeerState::CrustConnecting |
            PeerState::SearchingForTunnel => None,
            PeerState::Bootstrapper { .. } |
            PeerState::JoiningNode |
            PeerState::Proxy |
            PeerState::Client { .. } => Some(false),
            PeerState::Connected(is_tunnel) => Some(is_tunnel),
            PeerState::Candidate(conn) |
            PeerState::Routing(conn) => Some(conn.is_tunnel()),
        }
    }

    /// Returns `true` if the peer is not connected and has timed out. In this case, it can be
    /// safely removed from the peer map.
    fn is_expired(&self) -> bool {
        let timeout = match self.state {
            PeerState::ConnectionInfoPreparing { .. } |
            PeerState::ConnectionInfoReady(_) |
            PeerState::CrustConnecting |
            PeerState::SearchingForTunnel => CONNECTING_PEER_TIMEOUT_SECS,
            PeerState::JoiningNode | PeerState::Proxy => JOINING_NODE_TIMEOUT_SECS,
            PeerState::Bootstrapper { .. } |
            PeerState::Connected(_) => CONNECTED_PEER_TIMEOUT_SECS,
            PeerState::Candidate(_) |
            PeerState::Client { .. } |
            PeerState::Routing(_) => return false,
        };

        self.timestamp.elapsed() >= Duration::from_secs(timeout)
    }

    /// Returns the `RoutingConnection` type for this peer when it is put in the routing table.
    fn to_routing_connection(&self) -> Result<RoutingConnection, RoutingError> {
        match self.state {
            PeerState::Bootstrapper { .. } |
            PeerState::ConnectionInfoPreparing { .. } |
            PeerState::ConnectionInfoReady(_) |
            PeerState::CrustConnecting |
            PeerState::SearchingForTunnel |
            PeerState::Client { .. } => Err(RoutingError::InvalidPeer),
            PeerState::Candidate(conn) |
            PeerState::Routing(conn) => Ok(conn),
            PeerState::Proxy => Ok(RoutingConnection::Proxy(self.timestamp)),
            PeerState::JoiningNode => Ok(RoutingConnection::JoiningNode(self.timestamp)),
            PeerState::Connected(true) => Ok(RoutingConnection::Tunnel),
            PeerState::Connected(false) => Ok(RoutingConnection::Direct),
        }
    }

    /// Returns whether the peer is in `Routing` state.
    fn is_routing(&self) -> bool {
        match self.state {
            PeerState::Routing(_) => true,
            _ => false,
        }
    }

    /// Returns whether the peer is our proxy node.
    fn is_proxy(&self) -> bool {
        match self.state {
            PeerState::Proxy |
            PeerState::Candidate(RoutingConnection::Proxy(_)) |
            PeerState::Routing(RoutingConnection::Proxy(_)) => true,
            _ => false,
        }
    }

    /// Returns whether the peer is our client.
    fn is_client(&self) -> bool {
        if let PeerState::Client { .. } = self.state {
            true
        } else {
            false
        }
    }

    /// Returns whether the peer is a joining node and we are their proxy.
    fn is_joining_node(&self) -> bool {
        match self.state {
            PeerState::JoiningNode |
            PeerState::Candidate(RoutingConnection::JoiningNode(_)) |
            PeerState::Routing(RoutingConnection::JoiningNode(_)) => true,
            _ => false,
        }
    }
}

// FIXME - See https://maidsafe.atlassian.net/browse/MAID-2026 for info on removing this exclusion.
#[cfg_attr(feature = "cargo-clippy", allow(large_enum_variant))]
#[derive(Debug, Eq, PartialEq)]
enum Candidate {
    None,
    Expecting {
        timestamp: Instant,
        old_pub_id: PublicId,
    },
    AcceptedForResourceProof {
        res_proof_start: Instant,
        target_interval: (XorName, XorName),
        old_pub_id: PublicId,
    },
    ResourceProof {
        res_proof_start: Instant,
        new_pub_id: PublicId,
        new_client_auth: Authority<XorName>,
        challenge: Option<ResourceProofChallenge>,
        passed_our_challenge: bool,
    },
}

impl Candidate {
    fn is_expired(&self) -> bool {
        match *self {
            Candidate::None => false,
            Candidate::Expecting { ref timestamp, .. } => {
                timestamp.elapsed() > Duration::from_secs(CANDIDATE_ACCEPT_TIMEOUT_SECS)
            }
            Candidate::AcceptedForResourceProof { res_proof_start, .. } |
            Candidate::ResourceProof { res_proof_start, .. } => {
                res_proof_start.elapsed() >
                    Duration::from_secs(RESOURCE_PROOF_DURATION_SECS + ACCUMULATION_TIMEOUT_SECS)
            }
        }
    }
}

#[derive(Debug, Eq, PartialEq)]
struct ResourceProofChallenge {
    target_size: usize,
    difficulty: u8,
    seed: Vec<u8>,
    proof: VecDeque<u8>,
}

/// A container for information about other nodes in the network.
///
/// This keeps track of which nodes we know of, which ones we have tried to connect to, which IDs
/// we have verified, whom we are directly connected to or via a tunnel.
pub struct PeerManager {
    connection_token_map: HashMap<u32, PublicId>,
    peers: HashMap<PublicId, Peer>,
    routing_table: RoutingTable<XorName>,
    our_public_id: PublicId,
    candidate: Candidate,
}

impl PeerManager {
    /// Returns a new peer manager with no entries.
    pub fn new(min_section_size: usize, our_public_id: PublicId) -> PeerManager {
        PeerManager {
            connection_token_map: HashMap::new(),
            peers: HashMap::new(),
            routing_table: RoutingTable::new(*our_public_id.name(), min_section_size),
            our_public_id: our_public_id,
            candidate: Candidate::None,
        }
    }

    /// Add prefixes into routing table.
    pub fn add_prefixes(
        &mut self,
        prefixes: Vec<VersionedPrefix<XorName>>,
    ) -> Result<(), RoutingError> {
        Ok(self.routing_table.add_prefixes(prefixes)?)
    }

    /// Returns the routing table.
    pub fn routing_table(&self) -> &RoutingTable<XorName> {
        &self.routing_table
    }

    /// Upgrades a `Bootstrapper` to a `Client` or `JoiningNode`.
    pub fn handle_bootstrap_request(&mut self, pub_id: &PublicId) {
        if let Some(peer) = self.peers.get_mut(pub_id) {
            if let PeerState::Bootstrapper { peer_kind, ip } = peer.state {
                match peer_kind {
                    CrustUser::Node => peer.state = PeerState::JoiningNode,
                    CrustUser::Client => peer.state = PeerState::Client { ip, traffic: 0 },
                }
                return;
            }
        }
        log_or_panic!(
            LogLevel::Error,
            "{:?} does not have {:?} as a bootstrapper.",
            self,
            pub_id
        );
    }

    /// Adds a potential candidate to the candidate list setting its state to `VotedFor`.  If
    /// another ongoing (i.e. unapproved) candidate exists, or if the candidate is unsuitable for
    /// adding to our section, returns an error.
    pub fn expect_candidate(&mut self, old_pub_id: PublicId) -> Result<(), RoutingError> {
        if self.candidate != Candidate::None {
            return Err(RoutingError::AlreadyHandlingJoinRequest);
        }
        self.candidate = Candidate::Expecting {
            timestamp: Instant::now(),
            old_pub_id: old_pub_id,
        };
        Ok(())
    }

    /// Our section has agreed that the candidate should be accepted pending proof of resource.
    /// Replaces any other potential candidate we have previously voted for.  Sets the candidate
    /// state to `AcceptedForResourceProof`.
    pub fn accept_as_candidate(
        &mut self,
        old_pub_id: PublicId,
        target_interval: (XorName, XorName),
    ) -> (Prefix<XorName>, BTreeSet<PublicId>) {
        self.candidate = Candidate::AcceptedForResourceProof {
            res_proof_start: Instant::now(),
            old_pub_id: old_pub_id,
            target_interval: target_interval,
        };

        let our_section = self.routing_table.our_section().iter().cloned().collect();
        (
            *self.routing_table.our_prefix(),
            self.get_pub_ids(&our_section),
        )
    }

    /// Verifies proof of resource.  If the response is not the current candidate, or if it fails
    /// validation, returns `Err`.  Otherwise returns the target size, difficulty and the time
    /// elapsed since the candidate was inserted.
    pub fn verify_candidate(
        &mut self,
        new_pub_id: &PublicId,
        part_index: usize,
        part_count: usize,
        proof_part: Vec<u8>,
        leading_zero_bytes: u64,
    ) -> Result<Option<(usize, u8, Duration)>, RoutingError> {
        let (challenge, passed_our_challenge, res_proof_start) = match self.candidate {
            Candidate::ResourceProof {
                new_pub_id: ref pub_id,
                challenge: Some(ref mut challenge),
                ref mut passed_our_challenge,
                ref res_proof_start,
                ..
            } if new_pub_id == pub_id => (challenge, passed_our_challenge, res_proof_start),
            _ => return Err(RoutingError::UnknownCandidate),
        };

        challenge.proof.extend(proof_part);
        if part_index + 1 != part_count {
            return Ok(None);
        }
        let rp_object = ResourceProof::new(challenge.target_size, challenge.difficulty);
        if rp_object.validate_all(&challenge.seed, &challenge.proof, leading_zero_bytes) {
            *passed_our_challenge = true;
            Ok(Some((
                challenge.target_size,
                challenge.difficulty,
                res_proof_start.elapsed(),
            )))
        } else {
            Err(RoutingError::FailedResourceProofValidation)
        }
    }

    /// Returns a (`MessageContent::CandidateApproval`, new name) tuple completed using the verified
    /// candidate's details.
    pub fn verified_candidate_info(&self) -> Result<(MessageContent, XorName), RoutingError> {
        let (new_pub_id, new_client_auth) = match self.candidate {
            Candidate::ResourceProof {
                ref new_pub_id,
                ref new_client_auth,
                passed_our_challenge: true,
                ..
            } => (new_pub_id, new_client_auth),
            Candidate::ResourceProof {
                ref new_pub_id,
                passed_our_challenge: false,
                ..
            } => {
                info!(
                    "{:?} Candidate {} has not passed our resource proof challenge in time. Not \
                   sending approval vote to our section with {:?}",
                    self,
                    new_pub_id.name(),
                    self.routing_table.our_prefix()
                );
                return Err(RoutingError::UnknownCandidate);
            }
            _ => return Err(RoutingError::UnknownCandidate),
        };

        if self.peers
            .get(new_pub_id)
            .and_then(Peer::is_connected)
            .is_none()
        {
            log_or_panic!(
                LogLevel::Error,
                "{:?} Not connected to {}.",
                self,
                new_pub_id.name()
            );
            return Err(RoutingError::UnknownCandidate);
        }

        Ok((
            MessageContent::CandidateApproval {
                new_public_id: *new_pub_id,
                new_client_auth: *new_client_auth,
                sections: self.ideal_rt(),
            },
            *new_pub_id.name(),
        ))
    }

    /// Handles accumulated candidate approval. Marks the candidate as `Approved` and returns if the
    /// candidate is connected or `Err` if the peer is not the candidate or we're missing its info.
    pub fn handle_candidate_approval(
        &mut self,
        new_pub_id: &PublicId,
    ) -> Result<Option<bool>, RoutingError> {
        match mem::replace(&mut self.candidate, Candidate::None) {
            Candidate::ResourceProof { new_pub_id: pub_id, .. } if pub_id == *new_pub_id => (),
            _ => return Err(RoutingError::UnknownCandidate),
        }

        let debug_id = format!("{:?}", self);
        if let Some(peer) = self.peers.get_mut(new_pub_id) {
            peer.valid = true;
            let is_connected = peer.is_connected();
            if is_connected.is_none() {
                trace!(
                    "{} Candidate {} not yet connected to us.",
                    debug_id,
                    new_pub_id.name()
                );
            }
            Ok(is_connected)
        } else {
            trace!("{} No peer with name {}", debug_id, new_pub_id.name());
            Err(RoutingError::InvalidStateForOperation)
        }
    }

    /// Updates peer's state to `Candidate` in the peer map if it is an unapproved candidate and
    /// returns the whether the candidate needs to perform the resource proof.
    ///
    /// Returns:
    ///
    /// * Ok(true)                      if the peer is an unapproved candidate
    /// * Ok(false)                     if the peer has already been approved
    /// * Err(CandidateIsTunnelling)    if the peer is tunnelling
    /// * Err(UnknownCandidate)         if the peer is not in the candidate list
    #[cfg_attr(feature = "cargo-clippy", allow(too_many_arguments))]
    pub fn handle_candidate_info(
        &mut self,
        old_pub_id: &PublicId,
        new_pub_id: &PublicId,
        new_client_auth: &Authority<XorName>,
        target_size: usize,
        difficulty: u8,
        seed: Vec<u8>,
    ) -> Result<bool, RoutingError> {
        let debug_prefix = format!(
            "{:?} Candidate {}->{}",
            self,
            old_pub_id.name(),
            new_pub_id.name()
        );
        let candidate = mem::replace(&mut self.candidate, Candidate::None);
        let (res_proof_start, target_interval) = match candidate {
            Candidate::AcceptedForResourceProof {
                old_pub_id: old_id,
                res_proof_start,
                target_interval,
            } if old_id == *old_pub_id => (res_proof_start, target_interval),
            candidate => {
                self.candidate = candidate;
                return if self.peers.get(new_pub_id).map_or(false, Peer::valid) {
                    Ok(false)
                } else {
                    Err(RoutingError::UnknownCandidate)
                };
            }
        };
        if *new_pub_id.name() < target_interval.0 || *new_pub_id.name() > target_interval.1 {
            warn!(
                "{} has used a new ID which is not within the required target range.",
                debug_prefix
            );
            return Err(RoutingError::InvalidRelocationTargetRange);
        }

        let peer = match self.peers.get_mut(new_pub_id) {
            Some(peer) => peer,
            None => {
                log_or_panic!(LogLevel::Error, "{} is not connected to us.", debug_prefix);
                return Err(RoutingError::UnknownConnection(*new_pub_id));
            }
        };

        let conn = peer.to_routing_connection()?;
        peer.state = PeerState::Candidate(conn);

        let (res, challenge) = if conn == RoutingConnection::Tunnel {
            (Err(RoutingError::CandidateIsTunnelling), None)
        } else {
            (
                Ok(true),
                Some(ResourceProofChallenge {
                    target_size: target_size,
                    difficulty: difficulty,
                    seed: seed,
                    proof: VecDeque::new(),
                }),
            )
        };

        self.candidate = Candidate::ResourceProof {
            res_proof_start: res_proof_start,
            new_pub_id: *new_pub_id,
            new_client_auth: *new_client_auth,
            challenge: challenge,
            passed_our_challenge: false,
        };

        res
    }

    /// Logs info about ongoing candidate state, if any.
    pub fn show_candidate_status(&self) {
        let mut log_msg = format!("{:?} Candidate Status - ", self);
        match self.candidate {
            Candidate::None => trace!("{}No candidate is currently being handled.", log_msg),
            Candidate::Expecting { .. } => (),
            Candidate::AcceptedForResourceProof { ref old_pub_id, .. } => {
                trace!(
                    "{}{} has not sent CandidateInfo yet.",
                    log_msg,
                    old_pub_id.name()
                )
            }
            Candidate::ResourceProof {
                ref new_pub_id,
                challenge: None,
                ..
            } => trace!("{}{} is tunneling to us.", log_msg, new_pub_id.name()),
            Candidate::ResourceProof {
                ref new_pub_id,
                challenge: Some(ref challenge),
                passed_our_challenge,
                ..
            } => {
                log_msg = format!("{}{}", log_msg, new_pub_id.name());
                if passed_our_challenge {
                    log_msg = format!("{}has passed our challenge ", log_msg);
                } else if challenge.proof.is_empty() {
                    log_msg = format!("{}hasn't responded to our challenge yet ", log_msg);
                } else {
                    let percent_done = challenge.proof.len() * 100 / challenge.target_size;
                    log_msg = format!("{}has sent {}% of resource proof ", log_msg, percent_done);
                }
                trace!("{}and is not yet approved by our section.", log_msg);
            }
        }
    }

    /// Tries to add the given peer to the routing table.
    pub fn add_to_routing_table(&mut self, pub_id: &PublicId) -> Result<(), RoutingError> {
        let self_debug = format!("{:?}", self);

        let peer = if let Some(peer) = self.peers.get_mut(pub_id) {
            peer
        } else {
            log_or_panic!(LogLevel::Error, "{} Peer {} not found.", self_debug, pub_id);
            return Err(RoutingError::UnknownConnection(*pub_id));
        };

        if !peer.valid() {
            log_or_panic!(
                LogLevel::Error,
                "{} Not adding invalid Peer {} to RT.",
                self_debug,
                pub_id
            );
            return Err(RoutingError::InvalidPeer);
        }

        let conn = match peer.to_routing_connection() {
            Ok(conn) => conn,
            Err(e) => {
                log_or_panic!(
                    LogLevel::Error,
                    "{} Not adding Peer {} to RT - not connected.",
                    self_debug,
                    pub_id
                );
                return Err(e);
            }
        };

        let res = match self.routing_table.add(*pub_id.name()) {
            res @ Ok(_) |
            res @ Err(RoutingTableError::AlreadyExists) => res,
            Err(e) => return Err(e.into()),
        };

        peer.state = PeerState::Routing(conn);
        trace!("{} Set {} to {:?}", self_debug, pub_id, peer.state);

        Ok(res?)
    }

    /// Splits the indicated section and returns the `PublicId`s of any peers to which we should not
    /// remain connected.
    pub fn split_section(
        &mut self,
        ver_pfx: VersionedPrefix<XorName>,
    ) -> (Vec<PublicId>, Option<Prefix<XorName>>) {
        let (names_to_drop, our_new_prefix) = self.routing_table.split(ver_pfx);
        for name in &names_to_drop {
            info!("{:?} Dropped {} from the routing table.", self, name);
        }

        let mut ids_to_drop = names_to_drop
            .iter()
            .filter_map(|name| self.get_peer_by_name(name))
            .map(Peer::pub_id)
            .cloned()
            .collect_vec();

        let remove_candidate = match self.candidate {
            Candidate::None |
            Candidate::Expecting { .. } |
            Candidate::AcceptedForResourceProof { .. } => None,
            Candidate::ResourceProof { ref new_pub_id, .. } => {
                if !self.routing_table.our_prefix().matches(new_pub_id.name()) {
                    Some(*new_pub_id)
                } else {
                    None
                }
            }
        };

        ids_to_drop = ids_to_drop
            .into_iter()
            .chain(remove_candidate.iter().cloned())
            .collect_vec();

        let ids_to_drop = self.remove_split_peers(ids_to_drop);

        (ids_to_drop, our_new_prefix)
    }

    /// Adds the given prefix to the routing table, splitting or merging them as necessary. Returns
    /// the list of peers that have been dropped and need to be disconnected.
    pub fn add_prefix(&mut self, ver_pfx: VersionedPrefix<XorName>) -> Vec<PublicId> {
        let names_to_drop = self.routing_table.add_prefix(ver_pfx);
        for name in &names_to_drop {
            info!("{:?} Dropped {} from the routing table.", self, name);
        }

        let ids_to_drop = names_to_drop
            .iter()
            .filter_map(|name| self.get_peer_by_name(name))
            .map(Peer::pub_id)
            .cloned()
            .collect_vec();

        self.remove_split_peers(ids_to_drop)
    }

    /// Returns whether we should initiate a merge.
    pub fn should_merge(&mut self) -> bool {
        // Node in the process of reconnecting shall not block merge.
        let expecting_peer = self.peers.values().any(|peer| {
            peer.valid() && !peer.is_routing() && !peer.is_reconnecting()
        });
        !expecting_peer && self.routing_table.should_merge()
    }

    /// Returns the sender prefix and sections to prepare a merge.
    pub fn merge_details(&self) -> (Prefix<XorName>, SectionMap) {
        let sections = self.routing_table
            .all_sections_iter()
            .map(|(prefix, (v, members))| {
                (prefix.with_version(v), self.get_pub_ids(members))
            })
            .collect();
        (*self.routing_table.our_prefix(), sections)
    }

    /// Returns the `OwnMergeState` from `RoutingTable` which defines what further action needs to
    /// be taken by the node, and the list of peers we should disconnect from as well as those we
    /// should now connect to.
    pub fn merge_own_section(
        &mut self,
        sender_prefix: Prefix<XorName>,
        merge_version: u64,
        sections: SectionMap,
    ) -> (OwnMergeState<XorName>, Vec<PublicId>) {
        let needed = sections
            .iter()
            .flat_map(|(_, pub_ids)| pub_ids)
            .filter(|pub_id| !self.routing_table.has(pub_id.name()))
            .cloned()
            .collect();

        let ver_pfxs = sections.keys().cloned();
        let merge_state = self.routing_table.merge_own_section(
            sender_prefix.popped().with_version(
                merge_version,
            ),
            ver_pfxs,
        );
        (merge_state, needed)
    }

    pub fn merge_other_section(
        &mut self,
        ver_pfx: VersionedPrefix<XorName>,
        section: BTreeSet<PublicId>,
    ) -> BTreeSet<PublicId> {
        let needed_names = self.routing_table.merge_other_section(
            ver_pfx,
            section
                .iter()
                .map(PublicId::name)
                .cloned(),
        );
        section
            .iter()
            .filter(|id| needed_names.contains(id.name()))
            .cloned()
            .collect()
    }

    /// Returns `true` if we are directly connected to both peers.
    pub fn can_tunnel_for(&self, pub_id: &PublicId, dst_id: &PublicId) -> bool {
        let peer_state = self.get_peer(pub_id).map(Peer::state);
        let dst_state = self.get_peer(dst_id).map(Peer::state);
        let result = match (peer_state, dst_state) {
            (Some(peer1), Some(peer2)) => peer1.can_tunnel_for() && peer2.can_tunnel_for(),
            _ => false,
        };
        if !result {
            trace!(
                "{:?} Can't tunnel from {} with state {:?} to {} with state {:?}.",
                self,
                pub_id,
                peer_state,
                dst_id,
                dst_state
            );
        }
        result
    }

    /// Returns if the given peer is a routing node.
    pub fn is_routing_peer(&self, pub_id: &PublicId) -> bool {
        self.peers.get(pub_id).map_or(false, Peer::is_routing)
    }

    /// Returns if the given peer is our proxy node.
    pub fn is_proxy(&self, pub_id: &PublicId) -> bool {
        self.peers.get(pub_id).map_or(false, Peer::is_proxy)
    }

    /// Returns if the given peer is our client.
    pub fn is_client(&self, pub_id: &PublicId) -> bool {
        self.peers.get(pub_id).map_or(false, Peer::is_client)
    }

    /// Returns if the given peer is our joining node.
    pub fn is_joining_node(&self, pub_id: &PublicId) -> bool {
        self.peers.get(pub_id).map_or(false, Peer::is_joining_node)
    }

    /// Returns the proxy node's name if we have a proxy.
    pub fn get_proxy_name(&self) -> Option<&XorName> {
        self.peers
            .values()
            .find(|peer| match peer.state {
                PeerState::Proxy |
                PeerState::Routing(RoutingConnection::Proxy(_)) => true,
                _ => false,
            })
            .map(Peer::name)
    }

    pub fn remove_expired_peers(&mut self) -> Vec<PublicId> {
        let remove_candidate = if self.candidate.is_expired() {
            match self.candidate {
                Candidate::None => None,
                Candidate::Expecting { ref old_pub_id, .. } |
                Candidate::AcceptedForResourceProof { ref old_pub_id, .. } => Some(*old_pub_id),
                Candidate::ResourceProof { ref new_pub_id, .. } => Some(*new_pub_id),
            }
        } else {
            None
        };

        let expired_peers = self.peers
            .values()
            .filter(|peer| peer.is_expired())
            .map(Peer::pub_id)
            .cloned()
            .chain(remove_candidate)
            .collect_vec();

        for id in &expired_peers {
            let _ = self.remove_peer(id);
        }

        expired_peers
    }

    /// Returns the number of clients for which we act as a proxy and which do not intend to become
    /// a node.
    pub fn client_num(&self) -> usize {
        self.peers.values().filter(|peer| peer.is_client()).count()
    }

    /// Updates the given clients total traffic amount.
    pub fn add_client_traffic(&mut self, pub_id: &PublicId, added_bytes: u64) {
        let self_pfx = format!("{:?}", self);
        let _ = self.peers.get_mut(pub_id).map(|peer| {
            if let PeerState::Client {
                ip,
                traffic: old_traffic,
            } = *peer.state()
            {
                let new_traffic = old_traffic.wrapping_add(added_bytes);
                if new_traffic % (100 * 1024 * 1024) < added_bytes {
                    info!(
                        "{} Stats - Client current session traffic from {:?} - {:?}",
                        self_pfx,
                        ip,
                        new_traffic
                    );
                }
                peer.state = PeerState::Client {
                    ip,
                    traffic: new_traffic,
                };
            }
        });
    }

    /// Checks whether we can accept more clients.
    pub fn can_accept_client(&self, client_ip: IpAddr) -> bool {
<<<<<<< HEAD
        let mut existing_client_count = 0;
        !self.peers.values().any(|peer| match *peer.state() {
            PeerState::Bootstrapper { ip, .. } |
            PeerState::Client { ip, .. } => {
                existing_client_count += 1;
                client_ip == ip
            }
            _ => false,
        }) && existing_client_count < MAX_CLIENTS_PER_PROXY as usize
=======
        !self.peers
             .values()
             .any(|peer| match *peer.state() {
                      PeerState::Bootstrapper { ip, .. } |
                      PeerState::Client { ip, .. } => client_ip == ip,
                      _ => false,
                  })
>>>>>>> 14e6152a
    }

    /// Marks the given peer as direct-connected.
    pub fn connected_to(&mut self, pub_id: &PublicId) {
        if let Some(peer) = self.peers.get_mut(pub_id) {
            match peer.state {
                // ConnectSuccess may be received after establishing a tunnel
                // to peer (and adding to RT).
                PeerState::Routing(RoutingConnection::Tunnel) => {
                    peer.state = PeerState::Routing(RoutingConnection::Direct)
                }
                _ => {
                    peer.timestamp = Instant::now();
                    peer.state = PeerState::Connected(false);
                }
            }
            peer.reconnecting = ReconnectingPeer::False;
            return;
        }

        self.insert_peer(Peer::new(
            *pub_id,
            PeerState::Connected(false),
            false,
            ReconnectingPeer::False,
        ));
    }

    /// Marks the given peer as tunnel-connected. Returns `false` if a tunnel is not needed.
    pub fn tunnelling_to(&mut self, pub_id: &PublicId) -> bool {
        match self.get_peer(pub_id).map(Peer::state) {
            Some(&PeerState::Bootstrapper { .. }) |
            Some(&PeerState::Connected(_)) |
            Some(&PeerState::Candidate(_)) |
            Some(&PeerState::Routing(_)) => return false,
            _ => (),
        }

        let found = if let Some(peer) = self.peers.get_mut(pub_id) {
            peer.timestamp = Instant::now();
            peer.state = PeerState::Connected(true);
            peer.reconnecting = ReconnectingPeer::False;
            true
        } else {
            false
        };

        if !found {
            self.insert_peer(Peer::new(
                *pub_id,
                PeerState::Connected(true),
                false,
                ReconnectingPeer::False,
            ));
        }

        true
    }

    /// Returns the given peer.
    pub fn get_peer(&self, pub_id: &PublicId) -> Option<&Peer> {
        self.peers.get(pub_id)
    }

    /// Returns the given peer.
    pub fn get_peer_by_name(&self, name: &XorName) -> Option<&Peer> {
        let id = if let Some(id) = self.peers.keys().find(|id| id.name() == name) {
            id
        } else {
            return None;
        };
        self.get_peer(id)
    }

    /// Sets the given peer as valid, if it exists.
    pub fn set_peer_valid(&mut self, id: &PublicId, valid: bool) {
        if let Some(peer) = self.peers.get_mut(id) {
            peer.valid = valid;
        }
    }

    /// Returns the `PublicId` of the node with a given name.
    pub fn get_pub_id(&self, name: &XorName) -> Option<&PublicId> {
        self.get_peer_by_name(name).map(Peer::pub_id)
    }

    /// Returns the `PublicId`s of nodes bearing the names.
    pub fn get_pub_ids(&self, names: &BTreeSet<XorName>) -> BTreeSet<PublicId> {
        names
            .iter()
            .filter_map(|name| if name == self.our_public_id.name() {
                Some(&self.our_public_id)
            } else {
                self.get_pub_id(name)
            })
            .cloned()
            .collect()
    }

    /// Returns all syncing peer's `PublicId`s, names and whether connected via a tunnel or not;
    /// together with all out-of-sync peer's `PublicId`s.
    /// And purges all dropped routing_nodes (nodes in routing_table but not in the peer_map)
    pub fn get_routing_peer_details(&mut self) -> PeerDetails {
        let mut result = PeerDetails::default();
        let mut dropped_routing_nodes = Vec::new();
        for name in self.routing_table().iter() {
            match self.get_peer_by_name(name) {
                None => {
                    log_or_panic!(
                        LogLevel::Error,
                        "{:?} Have {} in RT, but have no entry in peer_map for it.",
                        self,
                        name
                    );
                    dropped_routing_nodes.push(*name);
                }
                Some(peer) => {
                    if !peer.is_routing() {
                        log_or_panic!(
                            LogLevel::Error,
                            "{:?} Have {} in RT, but have state {:?} for it.",
                            self,
                            name,
                            peer.state
                        );
                        result.out_of_sync_peers.push(peer.pub_id);
                    }
                }
            };
        }
        for name in dropped_routing_nodes {
            if let Ok(removal_detail) = self.routing_table.remove(&name) {
                result.removal_details.push(removal_detail);
            }
        }

        let mut nodes_missing_from_rt = Vec::new();
        for peer in self.peers.values() {
            let is_tunnel = match peer.state {
                PeerState::Routing(conn) => {
                    if !self.routing_table.has(peer.name()) {
                        nodes_missing_from_rt.push(peer.pub_id);
                        continue;
                    } else {
                        conn == RoutingConnection::Tunnel
                    }
                }
                PeerState::Candidate(conn) => conn == RoutingConnection::Tunnel,
                PeerState::Connected(is_tunnel) => is_tunnel,
                _ => continue,
            };
            result.routing_peer_details.push((peer.pub_id, is_tunnel));

        }
        for id in nodes_missing_from_rt {
            if let Some(peer) = self.peers.remove(&id) {
                log_or_panic!(
                    LogLevel::Error,
                    "{:?} Peer {:?} with state {:?} is missing from RT.",
                    self,
                    peer.name(),
                    peer.state
                );
                result.out_of_sync_peers.push(peer.pub_id);
            }
        }
        result
    }

    pub fn correct_state_to_direct(&mut self, pub_id: &PublicId) {
        let state = match self.peers.get_mut(pub_id).map(|peer| &peer.state) {
            Some(&PeerState::Routing(_)) => PeerState::Routing(RoutingConnection::Direct),
            Some(&PeerState::Candidate(_)) => PeerState::Candidate(RoutingConnection::Direct),
            Some(&PeerState::Connected(_)) => PeerState::Connected(false),
            state => {
                log_or_panic!(
                    LogLevel::Error,
                    "{} Cannot set state {:?} to direct.",
                    pub_id,
                    state
                );
                return;
            }
        };

        if let Some(peer) = self.peers.get_mut(pub_id) {
            peer.state = state;
        }
    }

    pub fn correct_state_to_tunnel(&mut self, pub_id: &PublicId) {
        let state = match self.peers.get(pub_id).map(|peer| &peer.state) {
            Some(&PeerState::Routing(_)) => PeerState::Routing(RoutingConnection::Tunnel),
            Some(&PeerState::Candidate(_)) => PeerState::Candidate(RoutingConnection::Tunnel),
            Some(&PeerState::Connected(_)) => PeerState::Connected(true),
            state => {
                log_or_panic!(
                    LogLevel::Error,
                    "{:?} Cannot set state {:?} to tunnel.",
                    self,
                    state
                );
                return;
            }
        };
        if let Some(peer) = self.peers.get_mut(pub_id) {
            peer.state = state;
        }
    }

    /// Returns `true` if `tunnel_name` is directly connected and in our section or in
    /// `client_name`'s section. If those sections are the same, `tunnel_name` is also allowed to
    /// match our sibling prefix instead.
    pub fn is_potential_tunnel_node(&self, tunnel_name: &XorName, client_name: &XorName) -> bool {
        if self.our_public_id.name() == tunnel_name || self.our_public_id.name() == client_name ||
            !self.get_peer_by_name(tunnel_name).map(Peer::state).map_or(
                false,
                PeerState::can_tunnel_for,
            )
        {
            return false;
        }
        let our_prefix = self.routing_table.our_prefix();
        if our_prefix.matches(client_name) {
            our_prefix.popped().matches(tunnel_name)
        } else {
            self.routing_table.find_section_prefix(tunnel_name).map_or(
                false,
                |pfx| {
                    pfx.matches(client_name) || pfx == *our_prefix
                },
            )
        }
    }

    /// Sets the given peer to state `SearchingForTunnel` and returns querying candidates.
    /// Returns empty vector of candidates if it is already in Routing state.
    pub fn set_searching_for_tunnel(&mut self, pub_id: PublicId, valid: bool) -> Vec<PublicId> {
        let reconnecting = match self.get_peer(&pub_id) {
            Some(peer) => {
                match *peer.state() {
                    PeerState::Bootstrapper { .. } |
                    PeerState::Client { .. } |
                    PeerState::JoiningNode |
                    PeerState::Proxy |
                    PeerState::Routing(_) |
                    PeerState::Connected(_) => return vec![],
                    _ => peer.reconnecting,
                }
            }
            None => ReconnectingPeer::False,
        };
        self.insert_peer(Peer::new(
            pub_id,
            PeerState::SearchingForTunnel,
            valid,
            reconnecting,
        ));

        self.routing_table
            .iter()
            .filter(|tunnel_name| {
                self.is_potential_tunnel_node(tunnel_name, pub_id.name())
            })
            .filter_map(|name| self.get_peer_by_name(name))
            .map(Peer::pub_id)
            .cloned()
            .collect()
    }

    /// Inserts the given connection info in the map to wait for the peer's info, or returns both
    /// if that's already present and sets the status to `CrustConnecting`. It also returns the
    /// source and destination authorities for sending the serialised connection info to the peer.
    pub fn connection_info_prepared(
        &mut self,
        token: u32,
        our_info: PrivConnectionInfo,
    ) -> Result<ConnectionInfoPreparedResult, Error> {
        let pub_id = self.connection_token_map.remove(&token).ok_or(
            Error::PeerNotFound,
        )?;
        let (us_as_src, them_as_dst, opt_their_info, valid, reconnecting) =
            match self.peers.remove(&pub_id) {
                Some(Peer {
                         state: PeerState::ConnectionInfoPreparing {
                             us_as_src,
                             them_as_dst,
                             their_info,
                         },
                         valid,
                         reconnecting,
                         ..
                     }) => (us_as_src, them_as_dst, their_info, valid, reconnecting),
                Some(peer) => {
                    self.insert_peer(peer);
                    return Err(Error::UnexpectedState);
                }
                None => return Err(Error::PeerNotFound),
            };

        let infos = match opt_their_info {
            Some((their_info, msg_id)) => {
                let state = PeerState::CrustConnecting;
                self.insert_peer(Peer::new(pub_id, state, valid, reconnecting));
                Some((our_info, their_info, msg_id))
            }
            None => {
                let state = PeerState::ConnectionInfoReady(our_info);
                self.insert_peer(Peer::new(pub_id, state, valid, reconnecting));
                None
            }
        };
        Ok(ConnectionInfoPreparedResult {
            pub_id: pub_id,
            src: us_as_src,
            dst: them_as_dst,
            infos: infos,
        })
    }

    /// Inserts the given connection info in the map to wait for the preparation of our own info, or
    /// returns both if that's already present and sets the status to `CrustConnecting`.
    pub fn connection_info_received(
        &mut self,
        src: Authority<XorName>,
        dst: Authority<XorName>,
        peer_info: PubConnectionInfo,
        msg_id: MessageId,
    ) -> Result<ConnectionInfoReceivedResult, Error> {
        let pub_id = peer_info.id();

        match self.peers.remove(&pub_id) {
            Some(Peer {
                     state: PeerState::ConnectionInfoReady(our_info),
                     valid,
                     reconnecting,
                     ..
                 }) => {
                let state = PeerState::CrustConnecting;
                self.insert_peer(Peer::new(pub_id, state, valid, reconnecting));
                Ok(ConnectionInfoReceivedResult::Ready(our_info, peer_info))
            }
            Some(Peer {
                     state: PeerState::ConnectionInfoPreparing {
                         us_as_src,
                         them_as_dst,
                         their_info: None,
                     },
                     valid,
                     reconnecting,
                     ..
                 }) => {
                let state = PeerState::ConnectionInfoPreparing {
                    us_as_src: us_as_src,
                    them_as_dst: them_as_dst,
                    their_info: Some((peer_info, msg_id)),
                };
                self.insert_peer(Peer::new(pub_id, state, valid, reconnecting));
                Ok(ConnectionInfoReceivedResult::Waiting)
            }
            Some(peer @ Peer { state: PeerState::Bootstrapper { .. }, .. }) |
            Some(peer @ Peer { state: PeerState::ConnectionInfoPreparing { .. }, .. }) |
            Some(peer @ Peer { state: PeerState::CrustConnecting, .. }) |
            Some(peer @ Peer { state: PeerState::Connected(_), .. }) => {
                self.insert_peer(peer);
                Ok(ConnectionInfoReceivedResult::Waiting)
            }
            Some(peer @ Peer { state: PeerState::Client { .. }, .. }) => {
                self.insert_peer(peer);
                Ok(ConnectionInfoReceivedResult::IsClient)
            }
            Some(peer @ Peer { state: PeerState::JoiningNode, .. }) => {
                self.insert_peer(peer);
                Ok(ConnectionInfoReceivedResult::IsJoiningNode)
            }
            Some(peer @ Peer { state: PeerState::Proxy, .. }) => {
                self.insert_peer(peer);
                Ok(ConnectionInfoReceivedResult::IsProxy)
            }
            Some(peer @ Peer { state: PeerState::Routing(_), .. }) |
            Some(peer @ Peer { state: PeerState::Candidate(_), .. }) => {
                // TODO: We _should_ retry connecting if the peer is connected via tunnel.
                self.insert_peer(peer);
                Ok(ConnectionInfoReceivedResult::IsConnected)
            }
            // SearchingForTunnel or None
            x => {
                let (valid, reconnecting) = x.map_or((false, ReconnectingPeer::False), |peer| {
                    (peer.valid, peer.reconnecting)
                });
                let state = PeerState::ConnectionInfoPreparing {
                    us_as_src: dst,
                    them_as_dst: src,
                    their_info: Some((peer_info, msg_id)),
                };
                self.insert_peer(Peer::new(pub_id, state, valid, reconnecting));
                let token = rand::random();
                let _ = self.connection_token_map.insert(token, pub_id);
                Ok(ConnectionInfoReceivedResult::Prepare(token))
            }
        }
    }

    /// Returns a new token for Crust's `prepare_connection_info` and puts the given peer into
    /// `ConnectionInfoPreparing` status.
    pub fn get_connection_token(
        &mut self,
        src: Authority<XorName>,
        dst: Authority<XorName>,
        pub_id: PublicId,
        reconnecting_in: ReconnectingPeer,
    ) -> Option<u32> {
        let reconnecting = match self.get_peer(&pub_id) {
            Some(peer) => {
                match *peer.state() {
                    PeerState::SearchingForTunnel => peer.reconnecting,
                    _ => return None,
                }
            }
            None => reconnecting_in,
        };
        let token = rand::random();
        let _ = self.connection_token_map.insert(token, pub_id);
        self.insert_peer(Peer::new(
            pub_id,
            PeerState::ConnectionInfoPreparing {
                us_as_src: src,
                them_as_dst: dst,
                their_info: None,
            },
            true,
            reconnecting,
        ));
        Some(token)
    }

    /// If preparing connection info failed with the given token, prepares and returns a new token.
    pub fn get_new_connection_info_token(&mut self, token: u32) -> Result<u32, Error> {
        let pub_id = self.connection_token_map.remove(&token).ok_or(
            Error::PeerNotFound,
        )?;
        let new_token = rand::random();
        let _ = self.connection_token_map.insert(new_token, pub_id);
        Ok(new_token)
    }

    /// Returns all peers we are looking for a tunnel to.
    pub fn peers_needing_tunnel(&self) -> Vec<PublicId> {
        self.peers
            .values()
            .filter_map(|peer| match peer.state {
                PeerState::SearchingForTunnel => Some(peer.pub_id),
                _ => None,
            })
            .collect()
    }

    /// Returns `Ok(())` if the given peer is not yet in the routing table but is allowed to
    /// connect.
    pub fn allow_connect(&self, name: &XorName) -> Result<(), RoutingTableError> {
        self.routing_table.need_to_add(name)
    }

    pub fn insert_peer(&mut self, peer: Peer) {
        let _ = self.peers.insert(peer.pub_id, peer);
    }

    /// Removes the given entry, returns the removed peer and if it was a routing node,
    /// the removal details
    pub fn remove_peer(
        &mut self,
        pub_id: &PublicId,
    ) -> Option<(Peer, Result<RemovalDetails<XorName>, RoutingTableError>)> {
        let remove_candidate = match self.candidate {
            Candidate::None => false,
            Candidate::Expecting { ref old_pub_id, .. } |
            Candidate::AcceptedForResourceProof { ref old_pub_id, .. } => {
                // only consider candidate cleanup via old_id if candidate is also expired.
                // else candidate may simply be restarting.
                old_pub_id == pub_id && self.candidate.is_expired()
            }
            Candidate::ResourceProof { new_pub_id, .. } => new_pub_id == *pub_id,
        };

        if remove_candidate {
            self.candidate = Candidate::None;
        }

        if let Some(peer) = self.peers.remove(pub_id) {
            let removal_details = self.routing_table.remove(peer.name());
            Some((peer, removal_details))
        } else {
            None
        }
    }

    /// Removes the peer with the given ID if present, and returns such `PublicId`s.
    /// If the peer is also our proxy, or we are theirs,
    /// it is reinserted as a proxy or joining node.
    fn remove_split_peers(&mut self, ids: Vec<PublicId>) -> Vec<PublicId> {
        {
            // Filter out existing routing peers so we do not flag them to invalid
            let filtered_peers = self.peers.values_mut().filter(|peer| !peer.is_routing());
            for peer in filtered_peers {
                if self.routing_table.need_to_add(peer.pub_id.name()).is_err() {
                    peer.valid = false;
                }
            }
        }

        ids.iter()
            .filter_map(|id| {
                let mut peer = match self.remove_peer(id) {
                    Some((peer, Ok(_))) => {
                        log_or_panic!(
                            LogLevel::Error,
                            "{:?} RT split peer has returned removal detail.",
                            self
                        );
                        peer
                    }
                    Some((peer, Err(RoutingTableError::NoSuchPeer))) => peer,
                    _ => return None,
                };

                match peer {
                    Peer {
                        state: PeerState::Routing(RoutingConnection::JoiningNode(_)), ..
                    } |
                    Peer {
                        state: PeerState::Candidate(RoutingConnection::JoiningNode(_)), ..
                    } => {
                        debug!(
                            "{:?} Still the Proxy of {}, re-insert peer as JoiningNode",
                            self,
                            id.name()
                        );
                        peer.state = PeerState::JoiningNode;
                        self.insert_peer(peer);
                        None
                    }
                    Peer { state: PeerState::Routing(RoutingConnection::Proxy(_)), .. } => {
                        debug!(
                            "{:?} Still the JoiningNode of {}, re-insert peer as Proxy",
                            self,
                            id.name()
                        );
                        peer.state = PeerState::Proxy;
                        self.insert_peer(peer);
                        None
                    }
                    Peer { pub_id, .. } => Some(pub_id),
                }
            })
            .collect()
    }

    /// Returns the public IDs of all routing table entries connected or not that we see as valid
    /// peers, sorted by section.
    pub fn ideal_rt(&self) -> SectionMap {
        let versioned_prefixes = self.routing_table
            .all_sections()
            .into_iter()
            .map(|(prefix, (v, _))| prefix.with_version(v))
            .collect_vec();
        let mut result = SectionMap::new();
        for pub_id in self.peers
            .values()
            .filter(|peer| peer.valid)
            .map(|peer| peer.pub_id())
            .chain(iter::once(&self.our_public_id))
        {
            if let Some(versioned_prefix) =
                versioned_prefixes.iter().find(|versioned_prefix| {
                    versioned_prefix.prefix().matches(pub_id.name())
                })
            {
                result
                    .entry(*versioned_prefix)
                    .or_insert_with(BTreeSet::new)
                    .insert(*pub_id);
            }
        }
        result
    }
}

impl fmt::Debug for PeerManager {
    fn fmt(&self, formatter: &mut fmt::Formatter) -> fmt::Result {
        write!(
            formatter,
            "Node({}({:b}))",
            self.routing_table.our_name(),
            self.routing_table.our_prefix()
        )
    }
}

#[cfg(all(test, feature = "use-mock-crust"))]
mod tests {
    use super::*;
    use id::FullId;
    use mock_crust::Endpoint;
    use mock_crust::crust::{PrivConnectionInfo, PubConnectionInfo};
    use routing_table::Authority;
    use types::MessageId;
    use xor_name::{XOR_NAME_LEN, XorName};

    fn node_auth(byte: u8) -> Authority<XorName> {
        Authority::ManagedNode(XorName([byte; XOR_NAME_LEN]))
    }

    #[test]
    pub fn connection_info_prepare_receive() {
        let min_section_size = 8;
        let our_pub_id = *FullId::new().public_id();
        let their_pub_id = *FullId::new().public_id();
        let mut peer_mgr = PeerManager::new(min_section_size, our_pub_id);

        let our_connection_info = PrivConnectionInfo {
            id: our_pub_id,
            endpoint: Endpoint(0),
        };
        let their_connection_info = PubConnectionInfo {
            id: their_pub_id,
            endpoint: Endpoint(1),
        };
        // We decide to connect to the peer with `pub_id`:
        let token = unwrap!(peer_mgr.get_connection_token(
            node_auth(0),
            node_auth(1),
            their_pub_id,
            ReconnectingPeer::False,
        ));
        // Crust has finished preparing the connection info.
        match peer_mgr.connection_info_prepared(token, our_connection_info.clone()) {
            Ok(ConnectionInfoPreparedResult {
                   pub_id,
                   src,
                   dst,
                   infos: None,
               }) => {
                assert_eq!(their_pub_id, pub_id);
                assert_eq!(node_auth(0), src);
                assert_eq!(node_auth(1), dst);
            }
            result => panic!("Unexpected result: {:?}", result),
        }
        // Finally, we received the peer's connection info.
        match peer_mgr.connection_info_received(
            node_auth(0),
            node_auth(1),
            their_connection_info.clone(),
            MessageId::new(),
        ) {
            Ok(ConnectionInfoReceivedResult::Ready(our_info, their_info)) => {
                assert_eq!(our_connection_info, our_info);
                assert_eq!(their_connection_info, their_info);
            }
            result => panic!("Unexpected result: {:?}", result),
        }
        // Since both connection infos are present, the state should now be `CrustConnecting`.
        match peer_mgr.get_peer(&their_pub_id).map(Peer::state) {
            Some(&PeerState::CrustConnecting) => (),
            state => panic!("Unexpected state: {:?}", state),
        }
    }

    #[test]
    pub fn connection_info_receive_prepare() {
        let min_section_size = 8;
        let our_pub_id = *FullId::new().public_id();
        let their_pub_id = *FullId::new().public_id();
        let mut peer_mgr = PeerManager::new(min_section_size, our_pub_id);
        let our_connection_info = PrivConnectionInfo {
            id: our_pub_id,
            endpoint: Endpoint(0),
        };
        let their_connection_info = PubConnectionInfo {
            id: their_pub_id,
            endpoint: Endpoint(1),
        };
        let original_msg_id = MessageId::new();
        // We received a connection info from the peer and get a token to prepare ours.
        let token = match peer_mgr.connection_info_received(
            node_auth(0),
            node_auth(1),
            their_connection_info.clone(),
            original_msg_id,
        ) {
            Ok(ConnectionInfoReceivedResult::Prepare(token)) => token,
            result => panic!("Unexpected result: {:?}", result),
        };
        // Crust has finished preparing the connection info.
        match peer_mgr.connection_info_prepared(token, our_connection_info.clone()) {
            Ok(ConnectionInfoPreparedResult {
                   pub_id,
                   src,
                   dst,
                   infos: Some((our_info, their_info, msg_id)),
               }) => {
                assert_eq!(their_pub_id, pub_id);
                assert_eq!(node_auth(1), src);
                assert_eq!(node_auth(0), dst);
                assert_eq!(our_connection_info, our_info);
                assert_eq!(their_connection_info, their_info);
                assert_eq!(original_msg_id, msg_id);
            }
            result => panic!("Unexpected result: {:?}", result),
        }
        // Since both connection infos are present, the state should now be `CrustConnecting`.
        match peer_mgr.get_peer(&their_pub_id).map(Peer::state) {
            Some(&PeerState::CrustConnecting) => (),
            state => panic!("Unexpected state: {:?}", state),
        }
    }
}<|MERGE_RESOLUTION|>--- conflicted
+++ resolved
@@ -1030,25 +1030,11 @@
 
     /// Checks whether we can accept more clients.
     pub fn can_accept_client(&self, client_ip: IpAddr) -> bool {
-<<<<<<< HEAD
-        let mut existing_client_count = 0;
         !self.peers.values().any(|peer| match *peer.state() {
             PeerState::Bootstrapper { ip, .. } |
-            PeerState::Client { ip, .. } => {
-                existing_client_count += 1;
-                client_ip == ip
-            }
+            PeerState::Client { ip, .. } => client_ip == ip,
             _ => false,
-        }) && existing_client_count < MAX_CLIENTS_PER_PROXY as usize
-=======
-        !self.peers
-             .values()
-             .any(|peer| match *peer.state() {
-                      PeerState::Bootstrapper { ip, .. } |
-                      PeerState::Client { ip, .. } => client_ip == ip,
-                      _ => false,
-                  })
->>>>>>> 14e6152a
+        })
     }
 
     /// Marks the given peer as direct-connected.

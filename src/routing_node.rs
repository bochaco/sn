--- conflicted
+++ resolved
@@ -15,11 +15,8 @@
 // Please review the Licences for the specific language governing permissions and limitations
 // relating to use of the SAFE Network Software.
 
-<<<<<<< HEAD
 use std::io;
-=======
 use itertools::Itertools;
->>>>>>> f3f5f9d9
 use crust;
 use std::fmt::{Debug, Formatter, Error};
 use event::Event;
@@ -196,14 +193,9 @@
                     if let Ok(crust_event) = self.crust_rx.try_recv() {
                         match crust_event {
                             ::crust::Event::BootstrapFinished => self.handle_bootstrap_finished(),
-<<<<<<< HEAD
                             ::crust::Event::OnAccept(endpoint, connection) => {
                                 self.handle_on_accept(endpoint, connection)
                             }
-
-=======
-                            ::crust::Event::OnAccept(connection) => self.handle_on_accept(connection),
->>>>>>> f3f5f9d9
                             // TODO (Fraser) This needs to restart if we are left with 0 connections
                             ::crust::Event::LostConnection(connection) => self.handle_lost_connection(connection),
                             ::crust::Event::NewMessage(connection, bytes) => {
@@ -626,13 +618,8 @@
         }
         match self.crust_service.start_accepting(CRUST_DEFAULT_TCP_ACCEPTING_PORT) {
             Ok(endpoint) => {
-<<<<<<< HEAD
-                info!("{}Running TCP listener on {:?}", self.us(), endpoint);
+                info!("Running TCP listener on {:?}", endpoint);
                 // self.accepting_on.push(endpoint);
-=======
-                info!("Running TCP listener on {:?}", endpoint);
-                self.accepting_on.push(endpoint);
->>>>>>> f3f5f9d9
             }
             Err(error) => {
                 warn!("Failed to listen on {:?}: {:?}",
@@ -640,20 +627,6 @@
                       error)
             }
         }
-<<<<<<< HEAD
-        match self.crust_service.start_accepting(CRUST_DEFAULT_UTP_ACCEPTING_PORT) {
-            Ok(endpoint) => {
-                info!("{}Running uTP listener on {:?}", self.us(), endpoint);
-                // self.accepting_on.push(endpoint);
-            }
-            Err(error) => {
-                warn!("{}Failed to listen on {:?}: {:?}",
-                      self.us(),
-                      CRUST_DEFAULT_UTP_ACCEPTING_PORT,
-                      error)
-            }
-        }
-=======
         // match self.crust_service.start_accepting(CRUST_DEFAULT_UTP_ACCEPTING_PORT) {
         //     Ok(endpoint) => {
         //         info!("Running uTP listener on {:?}", endpoint);
@@ -665,7 +638,6 @@
         //               error)
         //     }
         // }
->>>>>>> f3f5f9d9
 
         // The above commands will give us only internal endpoints on which we're accepting. The
         // next command will try to find external endpoints. The result shall be returned async
@@ -673,50 +645,17 @@
         self.crust_service.get_external_endpoints();
     }
 
-<<<<<<< HEAD
-    fn handle_new_message(&mut self, connection: crust::Connection, bytes: Vec<u8>) {
-        match decode::<SignedMessage>(&bytes) {
-            Ok(message) => {
-                let _ = self.handle_routing_message(message);
-            }
-            // The message is not a SignedMessage, expect it to be a DirectMessage
-            Err(_) => {
-                match decode::<::direct_messages::DirectMessage>(&bytes) {
-                    Ok(direct_message) => self.handle_direct_message(direct_message, connection),
-                    // TODO(Fraser): Drop the connection if we can't parse a message? (dirvine not sure)
-                    _ => {
-                        error!("{}Unparsable message received on {:?}",
-                               self.us(),
-                               connection)
-                    }
-                };
-            }
-        }
-    }
-
-=======
->>>>>>> f3f5f9d9
     fn handle_on_connect(&mut self,
                          result: io::Result<(crust::Endpoint, crust::Connection)>,
                          connection_token: u32) {
-<<<<<<< HEAD
         match result {
             Ok((endpoint, connection)) => {
-                debug!("{}New connection via OnConnect {:?} with token {}",
-                       self.us(),
-                       connection,
-                       connection_token);
                 if !self.accepting_on.iter().any(|&e| e == endpoint) {
                     debug!("Received external endpoint via OnConnect {:?}.", endpoint);
                     self.accepting_on.push(endpoint);
                 }
-                if let State::Disconnected = *self.state() {
-=======
-        match connection {
-            Ok(connection) => {
                 debug!("New connection via OnConnect {:?} with token {}", connection, connection_token);
                 if self.state == State::Disconnected {
->>>>>>> f3f5f9d9
                     // Established connection. Pending Validity checks
                     self.state = State::Bootstrapping;
                     let _ = self.client_identify(connection);
@@ -731,15 +670,9 @@
         }
     }
 
-<<<<<<< HEAD
-    fn handle_on_accept(&mut self, endpoint: crust::Endpoint, connection: crust::Connection) {
-        debug!("{}New connection via OnAccept {:?}", self.us(), connection);
-        if let State::Disconnected = *self.state() {
-=======
-    fn handle_on_accept(&mut self, connection: ::crust::Connection) {
+    fn handle_on_accept(&mut self, endpoint: crust::Endpoint, connection: ::crust::Connection) {
         debug!("New connection via OnAccept {:?} {:?}", connection, self);
         if self.state == State::Disconnected {
->>>>>>> f3f5f9d9
             // I am the first node in the network, and I got an incoming connection so I'll
             // promote myself as a node.
             let new_name = XorName::new(hash::sha512::hash(&self.full_id
@@ -759,13 +692,8 @@
     }
 
     /// When CRUST reports a lost connection, ensure we remove the endpoint everywhere
-<<<<<<< HEAD
-    fn handle_lost_connection(&mut self, connection: crust::Connection) {
-        debug!("{}Lost connection on {:?}", self.us(), connection);
-=======
     fn handle_lost_connection(&mut self, connection: ::crust::Connection) {
         debug!("Lost connection on {:?}", connection);
->>>>>>> f3f5f9d9
         self.dropped_routing_node_connection(&connection);
         self.dropped_client_connection(&connection);
         self.dropped_bootstrap_connection(&connection);
@@ -819,254 +747,6 @@
         Ok(self.crust_service.send(connection, raw_bytes))
     }
 
-<<<<<<< HEAD
-    /// This the fundamental functional function in routing.
-    /// It only handles messages received from connections in our routing table;
-    /// i.e. this is a pure SAFE message (and does not function as the start of a proxy).
-    /// If we are the proxy node for a message from the SAFE network to a node we proxy for,
-    /// then we will pass out the message to the client or bootstrapping node;
-    /// no proxy-messages enter the SAFE network here.
-    fn handle_routing_message(&mut self, signed_message: SignedMessage) -> RoutingResult {
-        debug!("{}Signed Message Received {:?}",
-               self.us(),
-               signed_message);
-
-        // Prevents 1) someone sending messages repeatedly to us and 2) swarm messages generated by
-        // us reaching us again
-        if self.signed_message_filter.check(&signed_message) {
-            return Err(RoutingError::FilterCheckFailed);
-        }
-
-        self.signed_message_filter.add(signed_message.clone());
-
-        let routing_message = try!(signed_message.get_routing_message());
-
-        if self.handled_messages.check(&routing_message) {
-            debug!("{}This message has already been actioned.", self.us());
-            return Err(RoutingError::FilterCheckFailed);
-        }
-
-        debug!("Handling Routing Message {:?}.", routing_message);
-
-        // Cache a response if from a GetRequest and caching is enabled for the Data type.
-        self.data_cache.handle_cache_put(&routing_message);
-        // Get from cache if it's there.
-        if let Some(content) = self.data_cache.handle_cache_get(&routing_message) {
-            let source_authority = ::authority::Authority::ManagedNode(*self.full_id
-                                                                            .public_id()
-                                                                            .name());
-            return self.send_content(source_authority, routing_message.source_authority, content);
-        }
-
-        // Scan for remote names.
-        if self.state == State::Node {
-            // Node Harvesting
-            match routing_message.source_authority {
-                ::authority::Authority::ClientManager(ref name) |
-                ::authority::Authority::NaeManager(ref name)  |
-                ::authority::Authority::NodeManager(ref name) |
-                ::authority::Authority::ManagedNode(ref name) => self.refresh_routing_table(&name),
-                ::authority::Authority::Client(_, _) => {}
-            };
-
-            // Forward the message.
-            debug!("{}Forwarding signed message", self.us());
-            // Swarm
-            self.send(signed_message.clone());
-        }
-
-        // TODO Needs discussion as to what this block does
-        // check if our calculated authority matches the destination authority of the message
-        let our_authority = self.our_authority(&routing_message);
-        if our_authority.clone()
-                        .map_or(true, |our_auth| &routing_message.destination_authority != &our_auth) {
-            // Either the message is directed at a group, and the target should be in range,
-            // or it should be aimed directly at us.
-            if routing_message.destination_authority.is_group() {
-                if !self.name_in_range(routing_message.destination_authority.get_location()) {
-                    debug!("{}Name {:?} not in range",
-                           self.us(),
-                           routing_message.destination_authority.get_location());
-                    return Err(RoutingError::BadAuthority);
-                };
-                debug!("{}Received an in-range group message", self.us());
-            } else {
-                match routing_message.destination_authority.get_address() {
-                    Some(ref address) => {
-                        if !self.is_us(address) {
-                            debug!("{}Destination address {:?} is not us", self.us(), address);
-                            return Err(RoutingError::BadAuthority);
-                        }
-                    }
-                    None => return Err(RoutingError::BadAuthority),
-                }
-            }
-        }
-
-        // Accumulate message
-        debug!("{}Accumulating signed message", self.us());
-
-        // If the message is not from a group then don't accumulate
-        let (accumulated_message, opt_token) = if routing_message.source_authority.is_group() {
-            match self.accumulate(&routing_message,
-                                  signed_message.signing_public_key().clone()) {
-                Some(output_message) => (output_message, None),
-                None => {
-                    debug!("{}Not enough signatures. Not processing request yet",
-                           self.us());
-                    return Err(::error::RoutingError::NotEnoughSignatures);
-                }
-            }
-        } else {
-            (routing_message, Some(signed_message.as_signed_request()))
-        };
-        self.handle_accumulated_message(accumulated_message, opt_token)
-    }
-
-    fn handle_accumulated_message(&mut self,
-                                  accumulated_message: ::messages::RoutingMessage,
-                                  opt_token: Option<SignedRequest>)
-                                  -> RoutingResult {
-        let result = match accumulated_message.content {
-            Content::InternalRequest(request) => {
-                match request {
-                    InternalRequest::GetNetworkName { current_id, } => {
-                       self.handle_get_network_name_request(opt_token,
-                                                            current_id,
-                                                            accumulated_message.source_authority,
-                                                            accumulated_message.destination_authority)
-                    }
-                    InternalRequest::ExpectCloseNode { expect_id, } => {
-                        self.handle_expect_close_node_request(opt_token, expect_id)
-                    }
-                    InternalRequest::GetCloseGroup => {
-                        self.handle_get_close_group_request(opt_token,
-                                                            accumulated_message.source_authority,
-                                                            accumulated_message.destination_authority)
-                    }
-                    InternalRequest::Endpoints { encrypted_endpoints, nonce_bytes } => {
-                        self.handle_endpoints(opt_token,
-                                              encrypted_endpoints,
-                                              nonce_bytes,
-                                              accumulated_message.source_authority,
-                                              accumulated_message.destination_authority)
-                    }
-                    InternalRequest::Connect => {
-                        if let ::authority::Authority::ManagedNode(name) =
-                                accumulated_message.source_authority {
-                            self.handle_connect_request(opt_token, name)
-                        } else {
-                            return Err(RoutingError::BadAuthority);
-                        }
-                    }
-                    InternalRequest::GetPublicId => {
-                        if let (::authority::Authority::ManagedNode(from_name),
-                                ::authority::Authority::NodeManager(to_name)) =
-                                (accumulated_message.source_authority,
-                                 accumulated_message.destination_authority) {
-                            self.handle_get_public_id(opt_token, from_name, to_name)
-                        } else {
-                            return Err(RoutingError::BadAuthority);
-                        }
-                    }
-                    InternalRequest::GetPublicIdWithEndpoints { .. } => {
-                        if let (::authority::Authority::ManagedNode(from_name),
-                                ::authority::Authority::NodeManager(to_name)) =
-                                (accumulated_message.source_authority,
-                                 accumulated_message.destination_authority) {
-                            self.handle_get_public_id_with_endpoints(opt_token, from_name, to_name)
-                        } else {
-                            return Err(RoutingError::BadAuthority);
-                        }
-                    }
-                    // From Group
-                    InternalRequest::Refresh { type_tag, message, cause, } => {
-                        if accumulated_message.source_authority.is_group() {
-                            self.handle_refresh(type_tag,
-                                                accumulated_message.source_authority
-                                                                   .get_location()
-                                                                   .clone(),
-                                                message,
-                                                accumulated_message.destination_authority,
-                                                cause)
-                        } else {
-                            return Err(RoutingError::BadAuthority);
-                        }
-                    }
-                }
-            }
-            Content::InternalResponse(response) => {
-                match response {
-                    InternalResponse::GetNetworkName { relocated_id, signed_request, } => {
-                        self.handle_get_network_name_response(relocated_id, signed_request)
-                    }
-                    InternalResponse::GetCloseGroup { close_group_ids, signed_request, } => {
-                        self.handle_get_close_group_response(accumulated_message.destination_authority,
-                                                             close_group_ids,
-                                                             signed_request)
-                    }
-                    InternalResponse::GetPublicId { public_id, signed_request } => {
-                        self.handle_get_public_id_response(public_id, signed_request)
-                    }
-                    InternalResponse::GetPublicIdWithEndpoints { public_id, signed_request } => {
-                        self.handle_get_public_id_with_endpoints_response(public_id, signed_request)
-                    }
-                }
-            }
-            Content::ExternalRequest(request) => {
-                self.send_to_user(Event::Request {
-                    request: request,
-                    our_authority: accumulated_message.destination_authority,
-                    from_authority: accumulated_message.source_authority,
-                    signed_request: opt_token,
-                });
-                Ok(())
-            }
-            Content::ExternalResponse(response) => {
-                self.handle_external_response(response,
-                                              accumulated_message.destination_authority,
-                                              accumulated_message.source_authority)
-            }
-        };
-
-        // TODO Remove this if not required
-        match result {
-            Ok(()) => {
-                // self.signed_message_filter.add((routing_message, public_sign_key.clone()));
-                Ok(())
-            }
-            Err(RoutingError::UnknownMessageType) => {
-                // self.signed_message_filter.add((routing_message, public_sign_key.clone()));
-                Err(RoutingError::UnknownMessageType)
-            }
-            Err(e) => Err(e),
-        }
-
-    }
-
-    fn accumulate(&mut self,
-                  message: &::messages::RoutingMessage,
-                  public_sign_key: ::sodiumoxide::crypto::sign::PublicKey)
-                  -> Option<RoutingMessage> {
-        // TODO(Fraser) Use this properly
-        utils::bucket_index_range_confidence();
-
-        debug!("{}Adding message with public key {:?} to message_accumulator",
-               self.us(),
-               public_sign_key);
-
-        self.message_accumulator.set_quorum_size(self.routing_table.dynamic_quorum_size());
-        if self.message_accumulator.add(message.clone(), public_sign_key.clone()).is_some() {
-            self.handled_messages.add(message.clone());
-            Some(message.clone())
-        } else {
-            None
-        }
-    }
-
-    // ---- Direct Messages -----------------------------------------------------------------------
-=======
->>>>>>> f3f5f9d9
     fn verify_signed_public_id(serialised_public_id: &[u8],
                                signature: &sign::Signature)
                                -> Result<::id::PublicId, RoutingError> {
@@ -1430,24 +1110,6 @@
     }
 
     fn send_endpoints(&mut self,
-<<<<<<< HEAD
-                      their_public_id: &::id::PublicId,
-                      source_authority: ::authority::Authority,
-                      destination_authority: ::authority::Authority)
-                      -> RoutingResult {
-        // TODO(Brian) validate accepting_on has valid entries in future
-        debug!("Sending endpoints {:?}.", self.accepting_on);
-        let encoded_endpoints =
-            try!(::maidsafe_utilities::serialisation::serialise(&self.accepting_on));
-        let nonce = ::sodiumoxide::crypto::box_::gen_nonce();
-        let encrypted_endpoints =
-            ::sodiumoxide::crypto::box_::seal(&encoded_endpoints,
-                                              &nonce,
-                                              their_public_id.encrypting_public_key(),
-                                              self.full_id.encrypting_private_key());
-
-        let request = ::messages::InternalRequest::Endpoints {
-=======
                       their_public_id: ::id::PublicId,
                       src: Authority,
                       dst: Authority)
@@ -1460,7 +1122,6 @@
                                              self.full_id.encrypting_private_key());
 
         let request_content = RequestContent::Endpoints {
->>>>>>> f3f5f9d9
             encrypted_endpoints: encrypted_endpoints,
             nonce_bytes: nonce.0,
         };
@@ -1745,45 +1406,6 @@
     /// 3. if the destination is in range for us, then send it to all our close group nodes
     /// 4. if all the above failed, try sending it over all available bootstrap connections
     /// 5. finally, if we are a node and the message concerns us, queue it for processing later.
-<<<<<<< HEAD
-    fn send(&mut self, signed_message: SignedMessage) {
-        let message = match signed_message.get_routing_message() {
-            Ok(routing_message) => routing_message,
-            Err(error) => {
-                debug!("{}Signature failed. {:?}", self.us(), error);
-                return;
-            }
-        };
-
-        let destination_authority = message.destination_authority.clone();
-        debug!("{}Send request {:?} to {:?}", self.us(), message.content, destination_authority);
-        let bytes = match encode(&signed_message) {
-            Ok(bytes) => bytes,
-            Err(error) => {
-                error!("{}Failed to serialise {:?} - {:?}",
-                       self.us(),
-                       signed_message,
-                       error);
-                return;
-            }
-        };
-
-        // If we're a client going to be a node, send via our bootstrap connection
-        if self.state == State::Client {
-            let bootstrap_connections: Vec<&::crust::Connection> = self.proxy_map.keys().collect();
-            if bootstrap_connections.is_empty() {
-                unreachable!("{}Target connections for send is empty", self.us());
-            }
-            for connection in bootstrap_connections {
-                self.crust_service.send(connection.clone(), bytes.clone());
-                debug!("{}Sent {:?} to bootstrap connection {:?}",
-                       self.us(),
-                       message,
-                       connection);
-            }
-            return;
-        }
-=======
     fn send(&mut self, signed_msg: SignedMessage) -> Result<(), RoutingError> {
         let hop_msg = try!(HopMessage::new(signed_msg.clone(),
                                            self.full_id.public_id().name().clone(),
@@ -1797,7 +1419,6 @@
                 if let Some((connection, _)) = self.proxy_map.iter().find(|elt| elt.1.name() == proxy_node_name) {
                     return Ok(self.crust_service.send(connection.clone(), raw_bytes))
                 }
->>>>>>> f3f5f9d9
 
                 error!("{:?} Unable to find connection to proxy node in proxy map", self);
                 return Err(RoutingError::ProxyConnectionNotFound)

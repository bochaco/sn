--- conflicted
+++ resolved
@@ -88,21 +88,13 @@
 
 #[test]
 fn failing_connections_unidirectional() {
-<<<<<<< HEAD
-    let min_group_size = 8;
-    let network = Network::new(min_group_size, None);
+    let min_section_size = 8;
+    let network = Network::new(min_section_size, None);
     network.block_connection(Endpoint(1), Endpoint(6));
     network.block_connection(Endpoint(1), Endpoint(7));
     network.block_connection(Endpoint(6), Endpoint(7));
-=======
-    let min_section_size = 8;
-    let network = Network::new(min_section_size, None);
-    network.block_connection(Endpoint(1), Endpoint(2));
-    network.block_connection(Endpoint(1), Endpoint(3));
-    network.block_connection(Endpoint(2), Endpoint(3));
->>>>>>> 33c96d88
-
-    let nodes = create_connected_nodes(&network, min_group_size);
+
+    let nodes = create_connected_nodes(&network, min_section_size);
     verify_invariant_for_all_nodes(&nodes);
 }
 
@@ -129,16 +121,9 @@
 
 #[test]
 fn multiple_joining_nodes() {
-<<<<<<< HEAD
-    let min_group_size = 8;
-    let network = Network::new(min_group_size, None);
-    let mut nodes = create_connected_nodes(&network, min_group_size);
-=======
-    // Create a network with two sections:
     let min_section_size = 8;
     let network = Network::new(min_section_size, None);
     let mut nodes = create_connected_nodes(&network, min_section_size);
->>>>>>> 33c96d88
     let config = Config::with_contacts(&[nodes[0].handle.endpoint()]);
 
     while nodes.len() < 40 {
